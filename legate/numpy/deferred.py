# Copyright 2021 NVIDIA Corporation
#
# Licensed under the Apache License, Version 2.0 (the "License");
# you may not use this file except in compliance with the License.
# You may obtain a copy of the License at
#
#     http://www.apache.org/licenses/LICENSE-2.0
#
# Unless required by applicable law or agreed to in writing, software
# distributed under the License is distributed on an "AS IS" BASIS,
# WITHOUT WARRANTIES OR CONDITIONS OF ANY KIND, either express or implied.
# See the License for the specific language governing permissions and
# limitations under the License.
#

from __future__ import absolute_import, division, print_function

import warnings

import numpy as np

from legate.core import *  # noqa F403

from .config import *  # noqa F403
from .launcher import Map, Projection
from .thunk import NumPyThunk
from .utils import calculate_volume

try:
    xrange  # Python 2
except NameError:
    xrange = range  # Python 3

try:
    long  # Python 2
except NameError:
    long = int  # Python 3


def _combine_transforms(f, g):
    if g is None:
        return f
    elif f is None:
        return g
    else:
        return g.compose(f)


class DeferredArrayView(object):
    def __init__(self, array, transform=None, part=None, proj_id=0, tag=0):
        self._array = array
        self._transform = transform
        self._part = part
        self._proj_id = proj_id
        self._tag = tag

    def add_to_legate_op(self, op, read_only):
        if self._array.scalar:
            op.add_future(self._array.base)
        else:
            add = op.add_input if read_only else op.add_output
            add(
                self._array,
                _combine_transforms(
                    self._array.base.transform, self._transform
                ),
                Projection(self._part, self._proj_id),
                tag=self._tag,
            )


class DeferredArray(NumPyThunk):
    """This is a deferred thunk for describing NumPy computations.
    It is backed by either a Legion logical region or a Legion future
    for describing the result of a compuation.

    :meta private:
    """

    def __init__(self, runtime, base, shape, dtype, scalar):
        NumPyThunk.__init__(self, runtime, shape, dtype)
        assert base is not None
        self.base = base  # Either a RegionField or a Future
        self.scalar = scalar

    @property
    def storage(self):
        if isinstance(self.base, Future):
            return self.base
        else:
            return (self.base.region, self.base.field.field_id)

    @property
    def ndim(self):
        return len(self.shape)

    def __numpy_array__(self, stacklevel):
        if self.scalar:
            return np.full(
                self.shape,
                self.get_scalar_array(stacklevel=(stacklevel + 1)),
                dtype=self.dtype,
            )
        elif self.size == 0:
            # Return an empty array with the right number of dimensions
            # and type
            return np.empty(shape=self.shape, dtype=self.dtype)
        else:
            return self.base.get_numpy_array()

    def imag(self, stacklevel):
        raise NotImplementedError("Implement in derived classes")

    def real(self, stacklevel):
        raise NotImplementedError("Implement in derived classes")

    # Copy source array to the destination array
    def copy(self, rhs, deep, stacklevel, callsite=None):
        dst_array = self
        src_array = self.runtime.to_deferred_array(
            rhs, stacklevel=(stacklevel + 1)
        )
        assert src_array.ndim == dst_array.ndim
        assert src_array.shape == dst_array.shape or (
            src_array.size == 1 and dst_array.size == 1
        )
        if isinstance(src_array.base, Future):
            # A slightly strange case, but an easy one since futures are
            # immutable
            dst_array.base = src_array.base
            return
        src = src_array.base
        dst = dst_array.base
        # Sometimes we get asked to do this in case of in-place updates
        # in which case both src and dst will have the same field so
        # there is nothing for us to do
        if src.field is dst.field:
            return
        # Check to see if we already have a target launch space for
        # the destination meaning it has been partitioned already
        if dst.has_parallel_launch_space():
            launch_space = dst.compute_parallel_launch_space()
            src_parallel = False
        else:
            launch_space = src.compute_parallel_launch_space()
            src_parallel = True
        # Check to see if they are the same or there are no transforms
        if (
            src.region is dst.region
            or src.region.index_space is dst.region.index_space
            or (src.transform is None and dst.transform is None)
        ):
            # In this case we can just do a normal Legion copy
            if launch_space is not None:
                if src_parallel:
                    (
                        src_part,
                        shardfn,
                        shardsp,
                    ) = src.find_or_create_key_partition()
                    dst_part = dst.find_or_create_congruent_partition(src_part)
                    dst.set_key_partition(dst_part, shardfn, shardsp)
                else:
                    (
                        dst_part,
                        shardfn,
                        shardsp,
                    ) = dst.find_or_create_key_partition()
                    src_part = src.find_or_create_congruent_partition(dst_part)
                copy = IndexCopy(
                    Rect(launch_space),
                    mapper=self.runtime.mapper_id,
                    tag=shardfn,
                )
                if shardsp is not None:
                    copy.set_sharding_space(shardsp)
                copy.add_src_requirement(src_part, src.field.field_id, 0)
                copy.add_dst_requirement(
                    dst_part,
                    dst.field.field_id,
                    0,
                    tag=NumPyMappingTag.KEY_REGION_TAG,
                )
                self.runtime.dispatch(copy)
            else:
                if src_parallel:
                    shardpt, shardfn, shardsp = src.find_point_sharding()
                else:
                    shardpt, shardfn, shardsp = dst.find_point_sharding()
                copy = Copy(mapper=self.runtime.mapper_id, tag=shardfn)
                if shardpt is not None:
                    copy.set_point(shardpt)
                if shardsp is not None:
                    copy.set_sharding_space(shardsp)
                copy.add_src_requirement(src.region, src.field.field_id)
                copy.add_dst_requirement(dst.region, dst.field.field_id)
                self.runtime.dispatch(copy)
        else:
            # We have to do an explicit copy task to handle the general
            # transform/gather/scatter case
            argbuf = BufferBuilder()
            if launch_space is not None:
                if src_parallel:
                    (
                        src_part,
                        shardfn,
                        shardsp,
                    ) = src.find_or_create_key_partition()
                    dst_part = dst.find_or_create_congruent_partition(src_part)
                    dst.set_key_partition(dst_part, shardfn, shardsp)
                else:
                    (
                        dst_part,
                        shardfn,
                        shardsp,
                    ) = dst.find_or_create_key_partition()
                    src_part = src.find_or_create_congruent_partition(dst_part)
                self.pack_shape(
                    argbuf, src_array.shape, src_part.tile_shape, 0
                )
            else:
                self.pack_shape(argbuf, src_array.shape)
            argbuf.pack_accessor(dst.field.field_id, dst.transform)
            argbuf.pack_accessor(src.field.field_id, src.transform)
            if launch_space is not None:
                task = IndexTask(
                    self.runtime.get_unary_task_id(
                        NumPyOpCode.COPY,
                        argument_type=src_array.dtype,
                        result_type=dst_array.dtype,
                    ),
                    Rect(launch_space),
                    self.runtime.empty_argmap,
                    argbuf.get_string(),
                    argbuf.get_size(),
                    mapper=self.runtime.mapper_id,
                    tag=shardfn,
                )
                if shardsp is not None:
                    task.set_sharding_space(shardsp)
                assert dst_part.tile_shape == src_part.tile_shape
                task.add_write_requirement(
                    dst_part,
                    dst.field.field_id,
                    0,
                    tag=NumPyMappingTag.KEY_REGION_TAG,
                )
                task.add_read_requirement(src_part, src.field.field_id, 0)
                self.runtime.dispatch(task)
            else:
                if src_parallel:
                    shardpt, shardfn, shardsp = src.find_point_sharding()
                else:
                    shardpt, shardfn, shardsp = dst.find_point_sharding()
                task = Task(
                    self.runtime.get_unary_task_id(
                        NumPyOpCode.COPY,
                        argument_type=src_array.dtype,
                        result_type=dst_array.dtype,
                    ),
                    argbuf.get_string(),
                    argbuf.get_size(),
                    mapper=self.runtime.mapper_id,
                    tag=shardfn,
                )
                if shardpt is not None:
                    task.set_point(shardpt)
                if shardsp is not None:
                    task.set_sharding_space(shardsp)
                task.add_write_requirement(dst.region, dst.field.field_id)
                task.add_read_requirement(src.region, src.field.field_id)
                self.runtime.dispatch(task)
        self.runtime.profile_callsite(stacklevel + 1, True, callsite)
        if self.runtime.shadow_debug:
            self.shadow.copy(rhs.shadow, stacklevel=(stacklevel + 1))
            self.runtime.check_shadow(self, "copy")

    def get_scalar_array(self, stacklevel):
        assert self.size == 1
        # Look at the type of the data and figure out how to read this data
        future = self.base
        if self.dtype.type == np.float16:
            # No base 16-bit floats in python, so use a numpy array
            result = np.frombuffer(
                future.get_buffer(2), dtype=np.float16, count=1
            )
        elif self.dtype.type == np.float32:
            result = np.frombuffer(
                future.get_buffer(4), dtype=np.float32, count=1
            )
        elif self.dtype.type == np.float64:
            result = np.frombuffer(
                future.get_buffer(8), dtype=np.float64, count=1
            )
        elif self.dtype.type == np.int16:
            result = np.frombuffer(
                future.get_buffer(2), dtype=np.int16, count=1
            )
        elif self.dtype.type == np.int32:
            result = np.frombuffer(
                future.get_buffer(4), dtype=np.int32, count=1
            )
        elif self.dtype.type == np.int64:
            result = np.frombuffer(
                future.get_buffer(8), dtype=np.int64, count=1
            )
        elif self.dtype.type == np.uint16:
            result = np.frombuffer(
                future.get_buffer(2), dtype=np.uint16, count=1
            )
        elif self.dtype.type == np.uint32:
            result = np.frombuffer(
                future.get_buffer(4), dtype=np.uint32, count=1
            )
        elif self.dtype.type == np.uint64:
            result = np.frombuffer(
                future.get_buffer(8), dtype=np.uint64, count=1
            )
        elif self.dtype.type == np.bool_:
            result = np.frombuffer(
                future.get_buffer(1), dtype=np.bool_, count=1
            )
        elif self.dtype.type == np.complex64:
            result = np.frombuffer(
                future.get_buffer(8), dtype=np.complex64, count=1
            )
        elif self.dtype.type == np.complex128:
            result = np.frombuffer(
                future.get_buffer(8), dtype=np.complex128, count=1
            )
        else:
            raise TypeError(
                "unsupported Legate NumPy type in get_scalar_array"
            )
        return result.reshape(())

    def _create_indexing_array(self, key, stacklevel):
        # Convert everything into deferred arrays of int64
        if isinstance(key, tuple):
            tuple_of_arrays = ()
            for k in key:
                if not isinstance(k, NumPyThunk):
                    raise NotImplementedError(
                        "need support for mixed advanced indexing"
                    )
                tuple_of_arrays += (k,)
        else:
            assert isinstance(key, NumPyThunk)
            # Handle the boolean array case
            if key.dtype == np.bool:
                if key.ndim != self.ndim:
                    raise TypeError(
                        "Boolean advanced indexing dimension mismatch"
                    )
                # For boolean arrays do the non-zero operation to make
                # them into a normal indexing array
                tuple_of_arrays = key.nonzero()
            else:
                tuple_of_arrays = (key,)
        if len(tuple_of_arrays) != self.ndim:
            raise TypeError("Advanced indexing dimension mismatch")
        if self.ndim > 1:
            # Check that all the arrays can be broadcast together
            # Concatenate all the arrays into a single array
            raise NotImplementedError("need support for concatenating arrays")
        else:
            return self.runtime.to_deferred_array(
                tuple_of_arrays[0], stacklevel=(stacklevel + 1)
            )

    def get_item(self, key, stacklevel, view=None, dim_map=None):
        assert self.size > 1
        # Check to see if this is advanced indexing or not
        if self._is_advanced_indexing(key):
            # Create the indexing array
            index_array = self._create_indexing_array(
                key, stacklevel=(stacklevel + 1)
            )
            # Create a new array to be the result
            result_field = self.runtime.allocate_field(
                index_array.shape, dtype=self.dtype
            )
            result = DeferredArray(
                self.runtime,
                result_field,
                shape=index_array.shape,
                dtype=self.dtype,
                scalar=False,
            )
            # Issue the gather copy to the result
            index = index_array.base
            launch_space = index.compute_parallel_launch_space()
            src = self.base
            dst = result_field
            if launch_space is not None:
                # Index copy launch
                if self.ndim == index_array.ndim:
                    # If we have the same dimensionality then normal
                    # partitioning works
                    (
                        src_part,
                        shardfn,
                        shardsp,
                    ) = src.find_or_create_key_partition()
                    src_proj = 0  # identity
                    index_part = index.find_or_create_congruent_partition(
                        src_part
                    )
                else:
                    # Otherwise we need to compute an indirect partition
                    # and functor
                    src_part, src_proj = src.find_or_create_indirect_partition(
                        launch_space
                    )
                    (
                        index_part,
                        shardfn,
                        shardsp,
                    ) = index.find_or_create_key_partition()
                copy = IndexCopy(
                    Rect(launch_space),
                    mapper=self.runtime.mapper_id,
                    tag=shardfn,
                )
                if shardsp is not None:
                    copy.set_sharding_space(shardsp)
                # Partition the index array and the destination array
                # the same way
                dst_part = dst.find_or_create_congruent_partition(index_part)
                # Set this as the key partition
                dst.set_key_partition(dst_part, shardfn, shardsp)
                copy.add_src_requirement(
                    src_part, src.field.field_id, src_proj
                )
                copy.add_dst_requirement(
                    dst_part,
                    dst.field.field_id,
                    0,
                    tag=NumPyMappingTag.KEY_REGION_TAG,
                )
                copy.add_src_indirect_requirement(
                    index_part, index.field.field_id, 0
                )
            else:
                # Single copy launch
                shardpt, sharfn, shardsp = index.find_point_sharding()
                copy = Copy(mapper=self.runtime.mapper_id, tag=shardfn)
                if shardpt is not None:
                    copy.set_point(shardpt)
                if shardsp is not None:
                    copy.set_sharding_space(shardsp)
                copy.add_src_requirement(src.region, src.field.field_id)
                copy.add_dst_requirement(dst.region, dst.field.field_id)
                copy.add_src_indirect_requirement(
                    index.region, index.field.field_id
                )
            # Issue the copy to the runtime
            self.runtime.dispatch(copy)
        else:
            if view is None or dim_map is None:
                view, dim_map = self._get_view(key)
            new_shape = self._get_view_shape(view, dim_map)
            # If all the dimensions collapsed then we are just reading a value
            if new_shape != ():
                # Ask the runtime to make a new view onto this logical region
                result = self.runtime.find_or_create_view(
                    self.base, view, dim_map, new_shape, key
                )
                # Handle an unfortunate case where our subview can
                # accidentally collapse the last dimension
                if result.ndim == 0:
                    result.shape = new_shape
            else:  # This is just a value so read it
                use_key = tuple([x.start for x in view])
                src = self.base
                # Construct our buffer for task arguments
                argbuf = BufferBuilder()
                argbuf.pack_dimension(self.ndim)
                argbuf.pack_accessor(src.field.field_id, src.transform)
                argbuf.pack_point(use_key)
                # Now we can make the Task and add the future and region
                # arguments
                task = Task(
                    self.runtime.get_unary_task_id(
                        NumPyOpCode.READ,
                        argument_type=self.dtype,
                        result_type=self.dtype,
                    ),
                    argbuf.get_string(),
                    argbuf.get_size(),
                    mapper=self.runtime.mapper_id,
                )
                task.add_read_requirement(
                    src.region,
                    src.field.field_id,
                    tag=NumPyMappingTag.NO_MEMOIZE_TAG,
                )
                future = self.runtime.dispatch(task)
                result = DeferredArray(
                    self.runtime,
                    base=future,
                    shape=(),
                    dtype=self.dtype,
                    scalar=True,
                )
        if self.runtime.shadow_debug:
            result.shadow = self.shadow.get_item(
                key, stacklevel=(stacklevel + 1), view=view, dim_map=dim_map
            )
        return result

    def set_item(self, key, rhs, stacklevel):
        value_array = self.runtime.to_deferred_array(
            rhs, stacklevel=(stacklevel + 1)
        )
        assert self.dtype == value_array.dtype
        # Check to see if this is advanced indexing or not
        if self._is_advanced_indexing(key):
            # Create the indexing array
            index_array = self._create_indexing_array(
                key, stacklevel=(stacklevel + 1)
            )
            if index_array.shape != value_array.shape:
                raise ValueError(
                    "Advanced indexing array does not match source shape"
                )
            # Do the scatter copy
            index = index_array.base
            launch_space = index.compute_parallel_launch_space()
            dst = self.base
            src = value_array.base
            if launch_space is not None:
                # Index copy launch
                if self.ndim == index_array.ndim:
                    # If we have the same dimensionality then normal
                    # partitioning works
                    (
                        dst_part,
                        shardfn,
                        shardsp,
                    ) = dst.find_or_create_key_partition()
                    dst_proj = 0  # identity
                    index_part = index.find_or_create_congruent_partition(
                        dst_part
                    )
                else:
                    # Otherwise we need to compute an indirect partition
                    # and functor
                    dst_part, dst_proj = dst.find_or_create_indirect_partition(
                        launch_space
                    )
                    (
                        index_part,
                        shardfn,
                        shardsp,
                    ) = index.find_or_create_key_partition()
                copy = IndexCopy(
                    Rect(launch_space),
                    mapper=self.runtime.mapper_id,
                    tag=shardfn,
                )
                if shardsp is not None:
                    copy.set_sharding_space(shardsp)
                src_part = src.find_or_create_congruent_partition(index_part)
                copy.add_src_requirement(src_part, src.field.field_id, 0)
                copy.add_dst_requirement(
                    dst_part, dst.field.field_id, dst_proj
                )
                copy.add_dst_indirect_requirement(
                    index_part, index.field.field_id, 0
                )
            else:
                # Single copy launch
                point, shardfn, shardsp = index.find_pont_sharding()
                copy = Copy(mapper=self.runtime.mapper_id, tag=shardfn)
                if point is not None:
                    copy.set_point(point)
                if shardsp is not None:
                    copy.set_sharding_space(shardsp)
                copy.add_src_requirement(src.region, src.field.field_id)
                copy.add_dst_requirement(dst.region, dst.field.field_id)
                copy.add_dst_indirect_requirement(
                    index.region, index.field.field_id
                )
            # Issue the copy to the runtime
            self.runtime.dispatch(copy)
        elif self.size == 1:
            assert value_array.size == 1
            # Special case of writing a single value
            # We can just copy the future because they are immutable
            self.base = value_array.base
        else:
            # Writing to a view of this array
            view, dim_map = self._get_view(key)
            # See what the shape of the view is
            new_shape = self._get_view_shape(view, dim_map)
            if new_shape == ():
                # We're just writing a single value
                assert value_array.size == 1
                use_key = tuple([x.start for x in view])
                assert len(use_key) == self.ndim
                dst = self.base
                # Create the arguments to the task
                argbuf = BufferBuilder()
                argbuf.pack_dimension(self.ndim)
                argbuf.pack_accessor(dst.field.field_id, dst.transform)
                argbuf.pack_point(use_key)
                # No need for dependence since this is immediate
                argbuf.pack_value(
                    value_array.get_scalar_array(stacklevel + 1),
                    value_array.dtype.type,
                )
                # Now we can make the Task and add the region requirements
                task = Task(
                    self.runtime.get_nullary_task_id(
                        NumPyOpCode.WRITE, result_type=self.dtype
                    ),
                    argbuf.get_string(),
                    argbuf.get_size(),
                    mapper=self.runtime.mapper_id,
                )
                task.add_read_write_requirement(
                    dst.region,
                    dst.field.field_id,
                    tag=NumPyMappingTag.NO_MEMOIZE_TAG,
                )
                self.runtime.dispatch(task)
            else:
                # Get the view for the result
                subview = self.runtime.find_or_create_view(
                    self.base, view, dim_map, new_shape, key
                )
                # Handle an unfortunate case where our subview can
                # accidentally collapse the last dimension
                if subview.ndim == 0:
                    subview.shape = new_shape
                # See if the value is a scalar
                if value_array.size == 1:
                    # Scalar so we can do this with a fill
                    subview.fill(
                        value_array.__numpy_array__(
                            stacklevel=(stacklevel + 1)
                        ),
                        stacklevel=(stacklevel + 1),
                    )
                else:
                    subview.copy(
                        value_array, stacklevel=(stacklevel + 1), deep=False
                    )
        if self.runtime.shadow_debug:
            self.shadow.set_item(key, rhs.shadow, stacklevel=(stacklevel + 1))
            self.runtime.check_shadow(self, "set_item")

    def reshape(self, newshape, order, stacklevel):
        assert isinstance(newshape, tuple)
        # Check to see if we can make an affine mapping that maps points
        # in the new shape into points in the old shape
        transform = None
        if len(newshape) >= self.ndim:
            if order == "C" or order == "A":
                # See if we can group the dimensions from right to left
                # in a way that creates dimensions in the old shape
                # TODO: there are better ways to do this with prime
                # factorization so we can handle weird splits between
                # dimensions
                transform = Transform(self.ndim, len(newshape), False)
                dim = len(newshape) - 1
                for idx in xrange(self.ndim - 1, -1, -1):
                    stride = 1
                    current_dim = self.shape[idx]
                    while stride < current_dim:
                        assert dim >= 0
                        if stride * newshape[dim] <= current_dim:
                            if newshape[dim] > 1:
                                transform.trans[idx][dim] = stride
                                stride *= newshape[dim]
                            dim -= 1
                        else:
                            # We failed, so we're done
                            transform = None
                            break
                    if transform is None:
                        break
            if order == "F" or (order == "A" and transform is None):
                # See if we can group the dimensions from left to right in
                # a way that creates dimensions in the old shape
                # TODO; think about how this interoperates with partitioning
                pass
        if transform is None:
            # If we don't have a transform then we need to make a copy
            warnings.warn(
                "legate.numpy has not implemented reshape/ravel for newshape "
                + str(newshape)
                + " which is a non-affine mapping and is falling back to "
                + "canonical numpy. You may notice significantly decreased "
                + "performance for this function call.",
                stacklevel=(stacklevel + 1),
                category=RuntimeWarning,
            )
            numpy_array = self.__numpy_array__(stacklevel=(stacklevel + 1))
            # Force a copy here because we know we can't build a view
            result_array = numpy_array.reshape(newshape, order=order).copy()
            result = self.runtime.get_numpy_thunk(
                result_array, stacklevel=(stacklevel + 1)
            )
        else:
            # If we have a transform then we can make a view
            affine_transform = AffineTransform(self.ndim, len(newshape), False)
            affine_transform.trans = transform.trans
            result = self.runtime.create_transform_view(
                self.base, newshape, affine_transform
            )
        if self.runtime.shadow_debug:
            result.shadow = self.shadow.reshape(
                newshape, order, stacklevel=(stacklevel + 1)
            )
        return result

    def squeeze(self, axis, stacklevel):
        if axis is None:
            new_shape = ()
            axis = ()
            for idx in xrange(self.ndim):
                if self.shape[idx] != 1:
                    new_shape = new_shape + (self.shape[idx],)
                else:
                    # Record the dropped axis index
                    axis = axis + (idx,)
        elif isinstance(axis, int):
            new_shape = ()
            for idx in xrange(self.ndim):
                if idx == axis:
                    assert self.shape[idx] == 1
                else:
                    new_shape = new_shape + (self.shape[idx],)
            # Convert to a tuple of dropped axes
            axis = (axis,)
        elif isinstance(axis, tuple):
            new_shape = ()
            for idx in xrange(self.ndim):
                if idx in axis:
                    assert self.shape[idx] == 1
                else:
                    new_shape = new_shape + (self.shape[idx],)
        else:
            raise TypeError(
                '"axis" argument for squeeze must be int-like or tuple-like'
            )
        if not self.scalar:
            # Make transform for the lost dimensions
            transform = AffineTransform(self.ndim, len(new_shape), False)
            child_idx = 0
            for parent_idx in xrange(self.ndim):
                # If this is a collapsed dimension then record it
                if parent_idx not in axis:
                    transform.trans[parent_idx, child_idx] = 1
                    child_idx += 1
            assert child_idx == len(new_shape)
            result = self.runtime.create_transform_view(
                self.base, new_shape, transform
            )
        else:
            # Easy case of size 1 array, nothing to do
            result = DeferredArray(
                self.runtime, self.base, new_shape, self.dtype, True
            )
        if self.runtime.shadow_debug:
            result.shadow = self.shadow.squeeze(
                axis, stacklevel=(stacklevel + 1)
            )
        return result

    def swapaxes(self, axis1, axis2, stacklevel):
        if self.size == 1:
            return self
        # Make a new deferred array object and swap the results
        assert axis1 < self.ndim and axis2 < self.ndim
        # Create a new shape and transform for the region field object
        new_shape = ()
        for idx in xrange(self.ndim):
            if idx == axis1:
                new_shape = new_shape + (self.shape[axis2],)
            elif idx == axis2:
                new_shape = new_shape + (self.shape[axis1],)
            else:
                new_shape = new_shape + (self.shape[idx],)
        transform = AffineTransform(self.ndim, self.ndim, True)
        transform.transform[axis1, axis1] = 0
        transform.transform[axis2, axis2] = 0
        transform.transform[axis1, axis2] = 1
        transform.transform[axis2, axis1] = 1
        result = self.runtime.create_transform_view(
            self.base, new_shape, transform
        )
        if self.runtime.shadow_debug:
            result.shadow = self.shadow.swapaxes(
                axis1, axis2, stacklevel=(stacklevel + 1)
            )
        return result

    # Convert the source array to the destination array
    def convert(self, rhs, stacklevel, warn=True, callsite=None):
        src_array = self.runtime.to_deferred_array(
            rhs, stacklevel=(stacklevel + 1)
        )
        dst_array = self
        dst_dtype = dst_array.dtype
        assert src_array.dtype != dst_dtype
        assert src_array.shape == dst_array.shape or (
            src_array.size == 1 and dst_array.size == 1
        )
        src = src_array.base
        dst = dst_array.base
        if isinstance(dst, Future):
            # Simple case with futures
            # No warnings in this case since it's easy to convert futures
            assert isinstance(src, Future)
            task = Task(
                self.runtime.get_unary_task_id(
                    NumPyOpCode.CONVERT,
                    argument_type=src_array.dtype,
                    result_type=dst_dtype,
                    variant_code=NumPyVariantCode.SCALAR,
                ),
                mapper=self.runtime.mapper_id,
            )
            task.add_future(src)
            self.base = self.runtime.dispatch(task)
        else:
            if warn:
                warnings.warn(
                    "Legate performing implicit type conversion from "
                    + str(src_array.dtype)
                    + " to "
                    + str(dst_dtype),
                    category=UserWarning,
                    stacklevel=(stacklevel + 1),
                )
            # Check to see if we already have a target launch space for
            # the destination meaning it has been partitioned already
            if dst.has_parallel_launch_space():
                launch_space = dst.compute_parallel_launch_space()
                src_parallel = False
            else:
                launch_space = src.compute_parallel_launch_space()
                src_parallel = True
            argbuf = BufferBuilder()
            if launch_space is not None:
                if src_parallel:
                    (
                        src_part,
                        shardfn,
                        shardsp,
                    ) = src.find_or_create_key_partition()
                    dst_part = dst.find_or_create_congruent_partition(src_part)
                    dst.set_key_partition(dst_part, shardfn, shardsp)
                else:
                    (
                        dst_part,
                        shardfn,
                        shardsp,
                    ) = dst.find_or_create_key_partition()
                    src_part = src.find_or_create_congruent_partition(dst_part)
                self.pack_shape(
                    argbuf, src_array.shape, src_part.tile_shape, 0
                )
            else:
                self.pack_shape(argbuf, src_array.shape)
            argbuf.pack_accessor(dst.field.field_id, dst.transform)
            argbuf.pack_accessor(src.field.field_id, src.transform)
            if launch_space is not None:
                task = IndexTask(
                    self.runtime.get_unary_task_id(
                        NumPyOpCode.CONVERT,
                        result_type=dst_dtype,
                        argument_type=src_array.dtype,
                    ),
                    Rect(launch_space),
                    self.runtime.empty_argmap,
                    argbuf.get_string(),
                    argbuf.get_size(),
                    mapper=self.runtime.mapper_id,
                    tag=shardfn,
                )
                if shardsp is not None:
                    task.set_sharding_space(shardsp)
                task.add_write_requirement(
                    dst_part,
                    dst.field.field_id,
                    0,
                    tag=NumPyMappingTag.KEY_REGION_TAG,
                )
                # src_part obtained above
                task.add_read_requirement(src_part, src.field.field_id, 0)
                self.runtime.dispatch(task)
            else:
                if src_parallel:
                    shardpt, shardfn, shardsp = src.find_point_sharding()
                else:
                    shardpt, shardfn, shardsp = dst.find_point_sharding()
                task = Task(
                    self.runtime.get_unary_task_id(
                        NumPyOpCode.CONVERT,
                        result_type=dst_dtype,
                        argument_type=src_array.dtype,
                    ),
                    argbuf.get_string(),
                    argbuf.get_size(),
                    mapper=self.runtime.mapper_id,
                    tag=shardfn,
                )
                if shardpt is not None:
                    task.set_point(shardpt)
                if shardsp is not None:
                    task.set_sharding_space(shardsp)
                task.add_write_requirement(dst.region, dst.field.field_id)
                task.add_read_requirement(src.region, src.field.field_id)
                self.runtime.dispatch(task)
        self.runtime.profile_callsite(stacklevel + 1, True, callsite)
        # See if we are doing shadow debugging
        if self.runtime.shadow_debug:
            self.shadow.convert(
                rhs.shadow, stacklevel=(stacklevel + 1), warn=False
            )
            self.runtime.check_shadow(self, "convert")

    # Fill the legate array with the value in the numpy array
    def fill(self, numpy_array, stacklevel, callsite=None):
        assert isinstance(numpy_array, np.ndarray)
        assert numpy_array.size == 1
        assert self.dtype == numpy_array.dtype
        # Have to copy the numpy array because this launch is asynchronous
        # and we need to make sure the application doesn't mutate the value
        # so make a future result, this is immediate so no dependence
        value = self.runtime.create_future(
            numpy_array.data, numpy_array.nbytes
        )
        if self.size == 1:
            # Handle the 0D case special
            self.base = value
        else:
            assert self.base is not None
            dst = self.base
            launch_space = dst.compute_parallel_launch_space()
            if launch_space is not None:
                (
                    dst_part,
                    shardfn,
                    shardsp,
                ) = dst.find_or_create_key_partition()
                fill = IndexFill(
                    dst_part,
                    0,
                    dst.region.get_root(),
                    dst.field.field_id,
                    value,
                    mapper=self.runtime.mapper_id,
                    tag=shardfn,
                )
                if shardsp is not None:
                    fill.set_sharding_space(shardsp)
            else:
                shardpt, shardfn, shardsp = dst.find_point_sharding()
                fill = Fill(
                    dst.region,
                    dst.region.get_root(),
                    dst.field.field_id,
                    value,
                    mapper=self.runtime.mapper_id,
                    tag=shardfn,
                )
                if shardpt is not None:
                    fill.set_point(shardpt)
                if shardsp is not None:
                    fill.set_sharding_space(shardsp)
            self.runtime.dispatch(fill)
            self.runtime.profile_callsite(stacklevel + 1, True, callsite)
            # See if we are doing shadow debugging
            if self.runtime.shadow_debug:
                self.shadow.fill(numpy_array, stacklevel=(stacklevel + 1))
                self.runtime.check_shadow(self, "fill")

    def dot(self, src1, src2, stacklevel, callsite=None):
        rhs1_array = self.runtime.to_deferred_array(
            src1, stacklevel=(stacklevel + 1)
        )
        rhs2_array = self.runtime.to_deferred_array(
            src2, stacklevel=(stacklevel + 1)
        )
        lhs_array = self
        rhs1 = rhs1_array.base
        rhs2 = rhs2_array.base
        if rhs1_array.ndim == 1 and rhs2_array.ndim == 1:
            # Vector dot product case
            assert lhs_array.size == 1
            assert rhs1_array.shape == rhs2_array.shape or (
                rhs1_array.size == 1 and rhs2_array.size == 1
            )
            launch_space = rhs1.compute_parallel_launch_space()
            argbuf = BufferBuilder()
            if launch_space is not None:
                (
                    rhs1_part,
                    shardfn,
                    shardsp,
                ) = rhs1.find_or_create_key_partition()
                self.pack_shape(
                    argbuf, rhs1_array.shape, rhs1_part.tile_shape, 0
                )
            else:
                self.pack_shape(argbuf, rhs1_array.shape)
            argbuf.pack_accessor(rhs1.field.field_id, rhs1.transform)
            argbuf.pack_accessor(rhs2.field.field_id, rhs2.transform)
            if launch_space is not None:
                # Index space launch case
                task = IndexTask(
                    self.runtime.get_binary_task_id(
                        NumPyOpCode.DOT,
                        result_type=lhs_array.dtype,
                        first_argument_type=lhs_array.dtype,
                        second_argument_type=lhs_array.dtype,
                        variant_code=NumPyVariantCode.REDUCTION,
                    ),
                    Rect(launch_space),
                    self.runtime.empty_argmap,
                    argbuf.get_string(),
                    argbuf.get_size(),
                    mapper=self.runtime.mapper_id,
                    tag=shardfn,
                )
                if shardsp is not None:
                    task.set_sharding_space(shardsp)
                # rhs1_part is computed above
                task.add_read_requirement(
                    rhs1_part,
                    rhs1.field.field_id,
                    0,
                    tag=NumPyMappingTag.KEY_REGION_TAG,
                )
                rhs2_part = rhs2.find_or_create_congruent_partition(rhs1_part)
                task.add_read_requirement(rhs2_part, rhs2.field.field_id, 0)
                redop = self.runtime.get_reduction_op_id(
                    NumPyOpCode.DOT, lhs_array.dtype
                )
                result = self.runtime.dispatch(task, redop=redop)
            else:
                # Single task launch case
                shardpt, shardfn, shardsp = rhs1.find_point_sharding()
                task = Task(
                    self.runtime.get_binary_task_id(
                        NumPyOpCode.DOT,
                        result_type=lhs_array.dtype,
                        first_argument_type=lhs_array.dtype,
                        second_argument_type=lhs_array.dtype,
                        variant_code=NumPyVariantCode.REDUCTION,
                    ),
                    argbuf.get_string(),
                    argbuf.get_size(),
                    mapper=self.runtime.mapper_id,
                    tag=shardfn,
                )
                if shardpt is not None:
                    task.set_point(shardpt)
                if shardsp is not None:
                    task.set_sharding_space(shardsp)
                task.add_read_requirement(rhs1.region, rhs1.field.field_id)
                task.add_read_requirement(rhs2.region, rhs2.field.field_id)
                result = self.runtime.dispatch(task)
            lhs_array.base = result
        elif rhs1_array.ndim == 1 or rhs2_array.ndim == 1:
            # Matrix-vector or vector-matrix multiply
            assert lhs_array.ndim == 1
            assert rhs1_array.ndim == 2 or rhs2_array.ndim == 2
            result = lhs_array.base
            # We're going to do index launches over the matrix so first
            # we need to find the matrix, see if it is the first array
            # or the second
            if rhs1_array.ndim == 2:
                matrix = rhs1_array
                left_matrix = True
            else:
                assert rhs2_array.ndim == 2
                matrix = rhs2_array
                left_matrix = False
            launch_space = self.runtime.compute_parallel_launch_space_by_shape(
                matrix.shape
            )
            if launch_space is not None:
                # Parallel launch space case
                # This optimization involves a transpose which is actually
                # very expensive usually so we're disabling it for now,
                # maybe someone will come up with a use for it later
                # if matrix.shape[0] == matrix.shape[1]:
                #    # A small optimization here for square matrices to get
                #    # better dimension tiling based on whether this is a
                #    # right matrix or a left matrix multiply
                #    if left_matrix:
                #        if launch_space[1] > launch_space[0]:
                #            launch_space = (launch_space[1], launch_space[0])
                #    else:
                #        if launch_space[0] > launch_space[1]:
                #            launch_space = (launch_space[1], launch_space[0])
                # Partition the into the same number of pieces as the matrix
                result_part = result.find_or_create_partition(
                    (launch_space[0] if left_matrix else launch_space[1],)
                )
                result_proj = self.runtime.first_proj_id + (
                    NumPyProjCode.PROJ_2D_1D_X
                    if left_matrix
                    else NumPyProjCode.PROJ_2D_1D_Y
                )
                lhs_tag = NumPyMappingTag.NO_MEMOIZE_TAG
                if rhs1_array.ndim == 1:
                    # Row input, divide rows of matrix
                    rhs1_part = rhs1.find_or_create_partition(
                        (launch_space[0],)
                    )
                    rhs1_proj = (
                        self.runtime.first_proj_id + NumPyProjCode.PROJ_2D_1D_X
                    )
                    rhs1_tag = NumPyMappingTag.NO_MEMOIZE_TAG
                else:
                    # Matrix input
                    assert rhs1_array.shape[0] > 1
                    rhs1_part = rhs1.find_or_create_partition(launch_space)
                    rhs1_proj = 0  # Identity projection matrix
                    rhs1_tag = NumPyMappingTag.KEY_REGION_TAG
                if rhs2_array.ndim == 1:
                    # Column input, divide columns of matrix
                    rhs2_part = rhs2.find_or_create_partition(
                        (launch_space[1],)
                    )
                    rhs2_proj = (
                        self.runtime.first_proj_id + NumPyProjCode.PROJ_2D_1D_Y
                    )
                    rhs2_tag = NumPyMappingTag.NO_MEMOIZE_TAG
                else:
                    assert rhs2_array.shape[1] > 1
                    # Matrix input
                    rhs2_part = rhs2.find_or_create_partition(launch_space)
                    rhs2_proj = 0  # Identity projection matrix
                    rhs2_tag = NumPyMappingTag.KEY_REGION_TAG
                convert = lhs_array.dtype.type == np.float16
                # Do an index space launch to compute the intermediates
                # If there are no reductions then we can put the output
                # directly in the output field, otherwise we need to make
                # a partial_field to store the intermediaries for reduciton
                if (left_matrix and launch_space[1] == 1) or (
                    not left_matrix and launch_space[0] == 1
                ):
                    # No reduction so write directly to outputs
                    argbuf = BufferBuilder()
                    if convert:
                        argbuf.pack_bool(False)  # no partial reduction
                    argbuf.pack_dimension(-1)  # No extra dimensions
                    self.pack_shape(
                        argbuf,
                        lhs_array.shape,
                        result_part.tile_shape,
                        result_proj,
                    )
                    argbuf.pack_accessor(
                        result.field.field_id, result.transform
                    )
                    self.pack_shape(
                        argbuf,
                        rhs1_array.shape,
                        rhs1_part.tile_shape,
                        rhs1_proj,
                    )
                    argbuf.pack_accessor(rhs1.field.field_id, rhs1.transform)
                    self.pack_shape(
                        argbuf,
                        rhs2_array.shape,
                        rhs2_part.tile_shape,
                        rhs2_proj,
                    )
                    argbuf.pack_accessor(rhs2.field.field_id, rhs2.transform)
                    task = IndexTask(
                        self.runtime.get_binary_task_id(
                            NumPyOpCode.DOT,
                            result_type=lhs_array.dtype,
                            first_argument_type=rhs1_array.dtype,
                            second_argument_type=rhs2_array.dtype,
                        ),
                        Rect(launch_space),
                        self.runtime.empty_argmap,
                        argbuf.get_string(),
                        argbuf.get_size(),
                        mapper=self.runtime.mapper_id,
                    )
                    task.add_write_requirement(
                        result_part, result.field.field_id, result_proj
                    )
                    task.add_read_requirement(
                        rhs1_part, rhs1.field.field_id, rhs1_proj, tag=rhs1_tag
                    )
                    task.add_read_requirement(
                        rhs2_part, rhs2.field.field_id, rhs2_proj, tag=rhs2_tag
                    )
                    self.runtime.dispatch(task)
                else:
                    # This is the reduction case so we're going to need a
                    # temporary field
                    # Figure out how big the reduction field is initially
                    reduction_shape = (
                        lhs_array.shape[0],
                        (launch_space[1] if left_matrix else launch_space[0]),
                    )
                    reduction_field = self.runtime.allocate_field(
                        reduction_shape,
                        result.field.dtype
                        if not convert
                        else np.dtype(np.float32),
                    )
                    reduction_part = reduction_field.find_or_create_partition(
                        (
                            launch_space[0]
                            if left_matrix
                            else launch_space[1],
                            reduction_shape[1],
                        )
                    )
                    argbuf = BufferBuilder()
                    if convert:
                        argbuf.pack_bool(True)  # partial reduction
                    argbuf.pack_dimension(
                        1 if left_matrix else 0
                    )  # The dimension with the reduction field
                    self.pack_shape(
                        argbuf,
                        lhs_array.shape,
                        result_part.tile_shape,
                        result_proj,
                    )
                    argbuf.pack_accessor(
                        reduction_field.field.field_id,
                        reduction_field.transform,
                    )
                    self.pack_shape(
                        argbuf,
                        rhs1_array.shape,
                        rhs1_part.tile_shape,
                        rhs1_proj,
                    )
                    argbuf.pack_accessor(rhs1.field.field_id, rhs1.transform)
                    self.pack_shape(
                        argbuf,
                        rhs2_array.shape,
                        rhs2_part.tile_shape,
                        rhs2_proj,
                    )
                    argbuf.pack_accessor(rhs2.field.field_id, rhs2.transform)
                    task = IndexTask(
                        self.runtime.get_binary_task_id(
                            NumPyOpCode.DOT,
                            result_type=lhs_array.dtype,
                            first_argument_type=lhs_array.dtype,
                            second_argument_type=lhs_array.dtype,
                        ),
                        Rect(launch_space),
                        self.runtime.empty_argmap,
                        argbuf.get_string(),
                        argbuf.get_size(),
                        mapper=self.runtime.mapper_id,
                    )
                    task.add_write_requirement(
                        reduction_part,
                        reduction_field.field.field_id,
                        0
                        if left_matrix
                        else self.runtime.first_proj_id
                        + NumPyProjCode.PROJ_2D_2D_YX,
                    )
                    task.add_read_requirement(
                        rhs1_part, rhs1.field.field_id, rhs1_proj, tag=rhs1_tag
                    )
                    task.add_read_requirement(
                        rhs2_part, rhs2.field.field_id, rhs2_proj, tag=rhs2_tag
                    )
                    self.runtime.dispatch(task)
                    # Now we need to launch the reduction tree(s)
                    RADIX = self.runtime.radix
                    assert reduction_shape[1] > 1
                    # Figure out what the natural partitioning of the output
                    # vector is so we can do reductions to it
                    launch_space = result.compute_parallel_launch_space()
                    if launch_space is None:
                        result_part = result.find_or_create_partition((1,))
                        launch_space = (1, reduction_shape[1])
                    else:
                        result_part = result.find_or_create_partition(
                            launch_space
                        )
                        launch_space = (launch_space[0], reduction_shape[1])
                    result_proj = (
                        self.runtime.first_proj_id + NumPyProjCode.PROJ_2D_1D_X
                    )
                    sharding_space = self.runtime.find_or_create_index_space(
                        launch_space
                    )
                    reduction_part = reduction_field.find_or_create_partition(
                        launch_space
                    )
                    radix_generation = 1
                    # Now we need to launch the tasks for the reductions across
                    # nodes
                    while reduction_shape[1] > 1:
                        argbuf = BufferBuilder()
                        argbuf.pack_dimension(RADIX)
                        new_reduction_shape = (
                            lhs_array.shape[0],
                            (reduction_shape[1] + RADIX - 1) // RADIX,
                        )
                        local_launch_space = (
                            launch_space[0],
                            new_reduction_shape[1],
                        )
                        # Perform index task launches to do the reductions
                        if new_reduction_shape[1] == 1 and not convert:
                            # If this is the last reduction we can put it right
                            # in the output array assuming we don't need a
                            # conversion
                            new_reduction_field = result
                            new_reduction_part = result_part
                            new_reduction_proj = result_proj
                            argbuf.pack_dimension(
                                -1
                            )  # No collapse out dimension
                        else:
                            new_reduction_field = self.runtime.allocate_field(
                                new_reduction_shape,
                                reduction_field.field.dtype,
                            )
                            new_reduction_part = new_reduction_field.find_or_create_partition(  # noqa E501
                                local_launch_space
                            )
                            new_reduction_proj = 0  # identity projection
                            argbuf.pack_dimension(
                                1
                            )  # Collapsing out domension 1
                        argbuf.pack_dimension(1)  # Collapsing in dimension 1
                        self.pack_shape(
                            argbuf,
                            lhs_array.shape,
                            result_part.tile_shape,
                            result_proj,
                        )
                        argbuf.pack_accessor(
                            new_reduction_field.field.field_id,
                            new_reduction_field.transform,
                        )
                        for idx in xrange(RADIX):
                            argbuf.pack_accessor(
                                reduction_field.field.field_id,
                                reduction_field.transform,
                            )
                        task = IndexTask(
                            self.runtime.get_binary_task_id(
                                NumPyOpCode.SUM_RADIX,
                                result_type=reduction_field.field.dtype,
                                first_argument_type=reduction_field.field.dtype,  # noqa E501
                                second_argument_type=reduction_field.field.dtype,  # noqa E501
                            ),
                            Rect(local_launch_space),
                            self.runtime.empty_argmap,
                            argbuf.get_string(),
                            argbuf.get_size(),
                            mapper=self.runtime.mapper_id,
                            tag=(
                                NumPyMappingTag.RADIX_GEN_TAG
                                & (radix_generation << RADIX_GEN_SHIFT)
                            )
                            | (
                                NumPyMappingTag.RADIX_DIM_TAG
                                & (1 << RADIX_DIM_SHIFT)
                            ),
                        )
                        task.set_sharding_space(sharding_space)
                        task.add_write_requirement(
                            new_reduction_part,
                            new_reduction_field.field.field_id,
                            new_reduction_proj,
                            tag=NumPyMappingTag.KEY_REGION_TAG,
                            flags=legion.LEGION_COMPLETE_PROJECTION_WRITE_FLAG,
                        )
                        for idx in xrange(RADIX):
                            task.add_read_requirement(
                                reduction_part,
                                reduction_field.field.field_id,
                                self.runtime.get_radix_projection_functor_id(
                                    2, 1, RADIX, idx
                                ),
                            )
                        self.runtime.dispatch(task)
                        reduction_shape = new_reduction_shape
                        reduction_field = new_reduction_field
                        reduction_part = new_reduction_part
                        radix_generation += 1
                    # If we need a conversion back from 16-bit do that now
                    if convert:
                        self.convert_float32_to_float16(
                            reduction_field, lhs_array, 1
                        )
            else:
                # Sequential GEMV case
                argbuf = BufferBuilder()
                # 16-bit floats don't need any special support in this case
                if lhs_array.dtype.type == np.float16:
                    argbuf.pack_bool(
                        False
                    )  # No need for a partial accumulator
                argbuf.pack_dimension(-1)  # No collapsing dimension here
                self.pack_shape(argbuf, lhs_array.shape)
                argbuf.pack_accessor(result.field.field_id, result.transform)
                self.pack_shape(argbuf, rhs1_array.shape)
                argbuf.pack_accessor(rhs1.field.field_id, rhs1.transform)
                self.pack_shape(argbuf, rhs2_array.shape)
                argbuf.pack_accessor(rhs2.field.field_id, rhs2.transform)
                # This is the easy in-place GEMV case
                task = Task(
                    self.runtime.get_binary_task_id(
                        NumPyOpCode.DOT,
                        result_type=lhs_array.dtype,
                        first_argument_type=rhs1_array.dtype,
                        second_argument_type=rhs2_array,
                    ),
                    argbuf.get_string(),
                    argbuf.get_size(),
                    mapper=self.runtime.mapper_id,
                )
                task.add_write_requirement(
                    result.region, result.field.field_id
                )
                task.add_read_requirement(rhs1.region, rhs1.field.field_id)
                task.add_read_requirement(rhs2.region, rhs2.field.field_id)
                self.runtime.dispatch(task)
        elif rhs1_array.ndim == 2 and rhs2_array.ndim == 2:
            # Matrix-matrix multiply
            M = lhs_array.shape[0]
            N = lhs_array.shape[1]
            K = rhs1_array.shape[1]
            assert M == rhs1_array.shape[0]  # Check M
            assert N == rhs2_array.shape[1]  # Check N
            assert K == rhs2_array.shape[0]  # Check K
            # Get our result field
            result = lhs_array.base
            # We need to figure out our strategy for matrix multiple, we can
            # figure this out using a deterministic process of decisions based
            # on the natural tiling of the largest of the three matrices
            lhs_size = M * N
            rhs1_size = M * K
            rhs2_size = K * N
            if lhs_size > rhs1_size and lhs_size > rhs2_size:
                # LHS is biggest
                lhs_launch = result.compute_parallel_launch_space()
                if lhs_launch is not None:
                    # This gives us the tile size for m and n
                    result_part = result.find_or_create_partition(lhs_launch)
                    # the choice for k and k_tile here is underconstrained, we
                    # want to be able to recognize inner and outer product like
                    # cases here, but also fall back to normal tiled execution
                    # when it's important, we'll try to make things squar-ish
                    # by making k_tile the min of the m_tile and n_tile sizes
                    m_tile = result_part.tile_shape[0]
                    n_tile = result_part.tile_shape[1]
                    k_tile = min(m_tile, n_tile)
                    rhs1_launch = (
                        (rhs1_array.shape[0] + m_tile - 1) // m_tile,
                        (rhs1_array.shape[1] + k_tile - 1) // k_tile,
                    )
                    rhs1_part = rhs1.find_or_create_partition(
                        rhs1_launch, tile_shape=(m_tile, k_tile)
                    )
                    rhs2_launch = (
                        (rhs2_array.shape[0] + k_tile - 1) // k_tile,
                        (rhs2_array.shape[1] + n_tile - 1) // n_tile,
                    )
                    rhs2_part = rhs2.find_or_create_partition(
                        rhs2_launch, tile_shape=(k_tile, n_tile)
                    )
                else:
                    # No need for any parallelism
                    rhs1_launch = None
            elif rhs1_size >= lhs_size and rhs1_size > rhs2_size:
                # RHS1 is the biggest
                rhs1_launch = rhs1.compute_parallel_launch_space()
                if rhs1_launch is not None:
                    # This gives us the tile size for k
                    rhs1_part = rhs1.find_or_create_partition(rhs1_launch)
                    m_tile = rhs1_part.tile_shape[0]
                    k_tile = rhs1_part.tile_shape[1]
                    # See if we want to make this inner-product like or not
                    if rhs1_launch[0] == 1:
                        n_tile = lhs_array.shape[1]
                        lhs_launch = (1, 1)
                        rhs2_launch = (rhs1_launch[1], 1)
                    else:
                        # Not inner-product like so compute a partitioning of
                        # the output array that will be easy to tile for
                        # reductions
                        lhs_launch = rhs1_launch
                        n_tile = (
                            lhs_array.shape[1] + lhs_launch[1] - 1
                        ) // lhs_launch[1]
                        rhs2_launch = (rhs1_launch[1], rhs1_launch[1])
                    rhs2_part = rhs2.find_or_create_partition(
                        rhs2_launch, tile_shape=(k_tile, n_tile)
                    )
                    result_part = result.find_or_create_partition(
                        lhs_launch, tile_shape=(m_tile, n_tile)
                    )
                else:
                    # No need for any parallelism
                    rhs1_launch = None
            else:
                assert rhs2_size >= lhs_size and rhs2_size >= rhs1_size
                # RHS2 is the biggest
                rhs2_launch = rhs2.compute_parallel_launch_space()
                if rhs2_launch is not None:
                    # This gives us the tile size for k
                    rhs2_part = rhs2.find_or_create_partition(rhs2_launch)
                    k_tile = rhs2_part.tile_shape[0]
                    n_tile = rhs2_part.tile_shape[1]
                    # See if we want to make this inner-product like or not
                    if rhs2_launch[1] == 1:
                        m_tile = lhs_array.shape[0]
                        lhs_launch = (1, 1)
                        rhs1_launch = (1, rhs2_launch[0])
                    else:
                        # Not inner-product like so compute the natural
                        # partitioning of the output array so we can get a
                        # partitioning scheme for m
                        lhs_launch = rhs2_launch
                        m_tile = (
                            lhs_array.shape[0] + lhs_launch[0] - 1
                        ) // lhs_launch[0]
                        rhs1_launch = (rhs2_launch[0], rhs2_launch[0])
                    rhs1_part = rhs1.find_or_create_partition(
                        rhs1_launch, tile_shape=(m_tile, k_tile)
                    )
                    result_part = result.find_or_create_partition(
                        lhs_launch, tile_shape=(m_tile, n_tile)
                    )
                else:
                    # No need for any parallelism
                    rhs1_launch = None
            if rhs1_launch is not None:
                # Parallel launch case
                assert rhs2_launch is not None
                # Figure out if we're doing a matrix multiply that is going to
                # require a reduction or not. If we need a reduction it will be
                # more complicated because we'll have to build reduciton tree
                # tasks
                if rhs1_launch[1] == 1:
                    ###############################################
                    # Non-Reduction case
                    ###############################################
                    assert rhs2_launch[0] == 1
                    argbuf = BufferBuilder()
                    if lhs_array.dtype.type == np.float16:
                        argbuf.pack_bool(
                            False
                        )  # No need for 32-bit accumulate ever
                    argbuf.pack_dimension(-1)  # No collapse dimension
                    self.pack_shape(
                        argbuf, lhs_array.shape, result_part.tile_shape, 0
                    )
                    argbuf.pack_accessor(
                        result.field.field_id, result.transform
                    )
                    self.pack_shape(
                        argbuf,
                        rhs1_array.shape,
                        rhs1_part.tile_shape,
                        self.runtime.first_proj_id
                        + NumPyProjCode.PROJ_2D_2D_X,
                    )
                    argbuf.pack_accessor(rhs1.field.field_id, rhs1.transform)
                    self.pack_shape(
                        argbuf,
                        rhs2_array.shape,
                        rhs2_part.tile_shape,
                        self.runtime.first_proj_id
                        + NumPyProjCode.PROJ_2D_2D_Y,
                    )
                    argbuf.pack_accessor(rhs2.field.field_id, rhs2.transform)
                    task = IndexTask(
                        self.runtime.get_binary_task_id(
                            NumPyOpCode.DOT,
                            result_type=lhs_array.dtype,
                            first_argument_type=rhs1_array.dtype,
                            second_argument_type=rhs2_array.dtype,
                        ),
                        Rect(lhs_launch),
                        self.runtime.empty_argmap,
                        argbuf.get_string(),
                        argbuf.get_size(),
                        mapper=self.runtime.mapper_id,
                    )
                    task.add_write_requirement(
                        result_part,
                        result.field.field_id,
                        0,
                        tag=NumPyMappingTag.KEY_REGION_TAG
                        if lhs_size > rhs1_size and lhs_size > rhs2_size
                        else NumPyMappingTag.NO_MEMOIZE_TAG,
                    )
                    task.add_read_requirement(
                        rhs1_part,
                        rhs1.field.field_id,
                        self.runtime.first_proj_id
                        + NumPyProjCode.PROJ_2D_2D_X,
                        tag=NumPyMappingTag.KEY_REGION_TAG
                        if rhs1_size >= lhs_size and rhs1_size > rhs2_size
                        else NumPyMappingTag.NO_MEMOIZE_TAG,
                    )
                    task.add_read_requirement(
                        rhs2_part,
                        rhs2.field.field_id,
                        self.runtime.first_proj_id
                        + NumPyProjCode.PROJ_2D_2D_Y,
                        tag=NumPyMappingTag.KEY_REGION_TAG
                        if rhs2_size >= lhs_size and rhs2_size >= rhs1_size
                        else NumPyMappingTag.NO_MEMOIZE_TAG,
                    )
                    self.runtime.dispatch(task)
                else:
                    ###############################################
                    # Reduction case
                    ###############################################
                    convert = lhs_array.dtype.type == np.float16
                    assert lhs_launch[0] == rhs1_launch[0]
                    assert rhs1_launch[1] == rhs2_launch[0]
                    assert rhs2_launch[1] == lhs_launch[1]
                    launch_space = (
                        lhs_launch[0],
                        rhs1_launch[1],
                        lhs_launch[1],
                    )
                    reduction_shape = (
                        lhs_array.shape[0],
                        rhs1_launch[1],
                        lhs_array.shape[1],
                    )
                    reduction_field = self.runtime.allocate_field(
                        reduction_shape,
                        result.field.dtype
                        if not convert
                        else np.dtype(np.float32),
                    )
                    reduction_part = reduction_field.find_or_create_partition(
                        launch_space
                    )
                    result_proj = (
                        self.runtime.first_proj_id
                        + NumPyProjCode.PROJ_3D_2D_XZ
                    )
                    rhs1_proj = (
                        self.runtime.first_proj_id
                        + NumPyProjCode.PROJ_3D_2D_XY
                    )
                    rhs2_proj = (
                        self.runtime.first_proj_id
                        + NumPyProjCode.PROJ_3D_2D_YZ
                    )
                    if lhs_size > rhs1_size and lhs_size > rhs2_size:
                        lhs_tag = NumPyMappingTag.KEY_REGION_TAG
                        rhs1_tag = NumPyMappingTag.NO_MEMOIZE_TAG
                        rhs2_tag = NumPyMappingTag.NO_MEMOIZE_TAG
                    elif rhs1_size > lhs_size and rhs1_size > rhs2_size:
                        lhs_tag = NumPyMappingTag.NO_MEMOIZE_TAG
                        rhs1_tag = NumPyMappingTag.KEY_REGION_TAG
                        rhs2_tag = NumPyMappingTag.NO_MEMOIZE_TAG
                    else:
                        assert rhs2_size >= lhs_size and rhs2_size >= rhs1_size
                        lhs_tag = NumPyMappingTag.NO_MEMOIZE_TAG
                        rhs1_tag = NumPyMappingTag.NO_MEMOIZE_TAG
                        rhs2_tag = NumPyMappingTag.KEY_REGION_TAG
                    argbuf = BufferBuilder()
                    if convert:
                        argbuf.pack_bool(True)
                    argbuf.pack_dimension(1)  # The dimension being collapsed
                    self.pack_shape(
                        argbuf,
                        lhs_array.shape,
                        result_part.tile_shape,
                        result_proj,
                    )
                    argbuf.pack_accessor(
                        reduction_field.field.field_id,
                        reduction_field.transform,
                    )
                    self.pack_shape(
                        argbuf,
                        rhs1_array.shape,
                        rhs1_part.tile_shape,
                        rhs1_proj,
                    )
                    argbuf.pack_accessor(rhs1.field.field_id, rhs1.transform)
                    self.pack_shape(
                        argbuf,
                        rhs2_array.shape,
                        rhs2_part.tile_shape,
                        rhs2_proj,
                    )
                    argbuf.pack_accessor(rhs2.field.field_id, rhs2.transform)
                    task = IndexTask(
                        self.runtime.get_binary_task_id(
                            NumPyOpCode.DOT,
                            result_type=lhs_array.dtype,
                            first_argument_type=lhs_array.dtype,
                            second_argument_type=lhs_array.dtype,
                        ),
                        Rect(launch_space),
                        self.runtime.empty_argmap,
                        argbuf.get_string(),
                        argbuf.get_size(),
                        mapper=self.runtime.mapper_id,
                    )
                    task.add_write_requirement(
                        reduction_part,
                        reduction_field.field.field_id,
                        0,
                        tag=lhs_tag,
                    )
                    task.add_read_requirement(
                        rhs1_part, rhs1.field.field_id, rhs1_proj, tag=rhs1_tag
                    )
                    task.add_read_requirement(
                        rhs2_part, rhs2.field.field_id, rhs2_proj, tag=rhs2_tag
                    )
                    self.runtime.dispatch(task)
                    # Now that we've created the reduction field we need to
                    # actually reduce it down to the output array
                    RADIX = self.runtime.radix
                    assert reduction_shape[1] > 1
                    # this will be the sharding space for all the index
                    # launches
                    sharding_space = self.runtime.find_or_create_index_space(
                        launch_space
                    )
                    result_part = result.find_or_create_partition(lhs_launch)
                    radix_generation = 1
                    # Launch reduction tasks until we've reduced down to the
                    # output
                    while reduction_shape[1] > 1:
                        argbuf = BufferBuilder()
                        argbuf.pack_dimension(RADIX)
                        new_reduction_shape = (
                            lhs_array.shape[0],
                            (reduction_shape[1] + RADIX - 1) // RADIX,
                            lhs_array.shape[1],
                        )
                        local_launch_space = (
                            lhs_launch[0],
                            new_reduction_shape[1],
                            lhs_launch[1],
                        )
                        if new_reduction_shape[1] == 1 and not convert:
                            # If this is the last reduction we can put it right
                            # in the output array assuming we don't need a
                            # conversion
                            new_reduction_field = result
                            new_reduction_part = result_part
                            new_reduction_proj = result_proj
                            argbuf.pack_dimension(
                                -1
                            )  # No collapse out dimension
                        else:
                            new_reduction_field = self.runtime.allocate_field(
                                new_reduction_shape,
                                reduction_field.field.dtype,
                            )
                            new_reduction_part = new_reduction_field.find_or_create_partition(  # noqa E501
                                local_launch_space
                            )
                            new_reduction_proj = 0  # identity projection
                            argbuf.pack_dimension(
                                1
                            )  # Collapsing out dimension 1
                        argbuf.pack_dimension(1)  # Collapsing in dimension 1
                        self.pack_shape(
                            argbuf,
                            lhs_array.shape,
                            result_part.tile_shape,
                            result_proj,
                        )
                        argbuf.pack_accessor(
                            new_reduction_field.field.field_id,
                            new_reduction_field.transform,
                        )
                        for idx in xrange(RADIX):
                            argbuf.pack_accessor(
                                reduction_field.field.field_id,
                                reduction_field.transform,
                            )
                        task = IndexTask(
                            self.runtime.get_binary_task_id(
                                NumPyOpCode.SUM_RADIX,
                                result_type=reduction_field.field.dtype,
                                first_argument_type=reduction_field.field.dtype,  # noqa E501
                                second_argument_type=reduction_field.field.dtype,  # noqa E501
                            ),
                            Rect(local_launch_space),
                            self.runtime.empty_argmap,
                            argbuf.get_string(),
                            argbuf.get_size(),
                            mapper=self.runtime.mapper_id,
                            tag=(
                                NumPyMappingTag.RADIX_GEN_TAG
                                & (radix_generation << RADIX_GEN_SHIFT)
                            )
                            | (
                                NumPyMappingTag.RADIX_DIM_TAG
                                & (1 << RADIX_DIM_SHIFT)
                            ),
                        )
                        task.set_sharding_space(sharding_space)
                        task.add_write_requirement(
                            new_reduction_part,
                            new_reduction_field.field.field_id,
                            new_reduction_proj,
                            tag=NumPyMappingTag.KEY_REGION_TAG,
                            flags=legion.LEGION_COMPLETE_PROJECTION_WRITE_FLAG,
                        )
                        for idx in xrange(RADIX):
                            task.add_read_requirement(
                                reduction_part,
                                reduction_field.field.field_id,
                                self.runtime.get_radix_projection_functor_id(
                                    3, 1, RADIX, idx
                                ),
                            )
                        self.runtime.dispatch(task)
                        reduction_shape = new_reduction_shape
                        reduction_field = new_reduction_field
                        reduction_part = new_reduction_part
                        radix_generation += 1
                    # If we need a conversion back from 16-bit do that now
                    if convert:
                        self.convert_float32_to_float16(
                            reduction_field, lhs_array, 1
                        )
            else:
                # Single matrix multiply, pretty straight-forward
                argbuf = BufferBuilder()
                # 16-bit floats don't need any special support in this case
                if lhs_array.dtype.type == np.float16:
                    argbuf.pack_bool(
                        False
                    )  # No need for a partial accumulator
                argbuf.pack_dimension(-1)  # No extra dimensions
                self.pack_shape(argbuf, lhs_array.shape)
                argbuf.pack_accessor(result.field.field_id, result.transform)
                self.pack_shape(argbuf, rhs1_array.shape)
                argbuf.pack_accessor(rhs1.field.field_id, rhs1.transform)
                self.pack_shape(argbuf, rhs2_array.shape)
                argbuf.pack_accessor(rhs2.field.field_id, rhs2.transform)
                # This is the easy in-place GEMM case
                task = Task(
                    self.runtime.get_binary_task_id(
                        NumPyOpCode.DOT,
                        result_type=lhs_array.dtype,
                        first_argument_type=rhs1_array.dtype,
                        second_argument_type=rhs2_array.dtype,
                    ),
                    argbuf.get_string(),
                    argbuf.get_size(),
                    mapper=self.runtime.mapper_id,
                )
                task.add_write_requirement(
                    result.region, result.field.field_id
                )
                task.add_read_requirement(rhs1.region, rhs1.field.field_id)
                task.add_read_requirement(rhs2.region, rhs2.field.field_id)
                self.runtime.dispatch(task)
        else:
            raise NotImplementedError("Need support for tensor contractions")
        self.runtime.profile_callsite(stacklevel + 1, True, callsite)
        if self.runtime.shadow_debug:
            self.shadow.dot(
                src1.shadow, src2.shadow, stacklevel=(stacklevel + 1)
            )
            self.runtime.check_shadow(self, op)

    # Create or extract a diagonal from a matrix
    def diag(self, rhs, extract, k, stacklevel, callsite=None):
        assert rhs.dtype == self.dtype
        if extract:
            matrix_array = self.runtime.to_deferred_array(
                rhs, stacklevel=(stacklevel + 1)
            )
            diag_array = self
            assert diag_array.ndim == 1
            assert matrix_array.ndim == 2
            assert diag_array.shape[0] <= min(
                matrix_array.shape[0], matrix_array.shape[1]
            )
            assert diag_array.dtype == matrix_array.dtype
            if matrix_array.shape[0] < matrix_array.shape[1]:
                offset = k if k < 0 else 0
            else:
                offset = -k if k > 0 else 0
            if offset != 0:
                raise NotImplementedError(
                    "Need support for offset!=0 in diag extract"
                )
            diag = diag_array.base
            matrix = matrix_array.base
            launch_space = matrix.compute_parallel_launch_space()
            if launch_space is not None:
                # Index space launch case Find a partition for diagonal,
                # partition on the smaller tile size since that represents the
                # upper bound on the number of elements needed
                (
                    matrix_part,
                    shardfn,
                    shardsp,
                ) = matrix.find_or_create_key_partition()
                if matrix_array.shape[0] < matrix_array.shape[1]:
                    assert matrix_array.shape[0] == diag_array.shape[0]
                    reduction_shape = (diag_array.shape[0], launch_space[1])
                    # Check to see if we even need a reduction field
                    if launch_space[1] > 1:
                        collapse_dim = 1
                        collapse_index = 1
                        reduction_field = self.runtime.allocate_field(
                            reduction_shape, diag_array.dtype
                        )
                        reduction_part = reduction_field.find_or_create_partition(  # noqa E501
                            launch_space,
                            tile_shape=(matrix_part.tile_shape[0], 1),
                            offset=(matrix_part.tile_offset[0], 0),
                        )
                        reduction_proj = 0
                    else:
                        # Only partitioning is on the other dimension so we can
                        # put our output directly into the diag array
                        collapse_dim = -1
                        collapse_index = -1
                        reduction_field = diag
                        reduction_part = diag.find_or_create_partition(
                            (launch_space[0],),
                            tile_shape=(matrix_part.tile_shape[0],),
                            offset=(matrix_part.tile_offset[0],),
                        )
                        reduction_proj = (
                            self.runtime.first_proj_id
                            + NumPyProjCode.PROJ_2D_1D_X
                        )
                else:
                    assert matrix_array.shape[1] == diag_array.shape[0]
                    reduction_shape = (diag_array.shape[0], launch_space[0])
                    # Check to see if we even need a reduction field
                    if launch_space[0] > 1:
                        collapse_dim = 1
                        collapse_index = 0
                        reduction_field = self.runtime.allocate_field(
                            reduction_shape, diag_array.dtype
                        )
                        reduction_part = reduction_field.find_or_create_partition(  # noqa E501
                            (launch_space[1], launch_space[0]),
                            tile_shape=(matrix_part.tile_shape[1], 1),
                            offset=(matrix_part.tile_offset[1], 0),
                        )
                        reduction_proj = (
                            self.runtime.first_proj_id
                            + NumPyProjCode.PROJ_2D_2D_YX
                        )
                    else:
                        # Only partitioning is on the other dimension so we can
                        # put our output directly into the diag array
                        collapse_dim = -1
                        collapse_index = -1
                        reduction_field = diag
                        reduction_part = diag.find_or_create_partition(
                            (launch_space[1],),
                            tile_shape=(matrix_part.tile_shape[1],),
                            offset=(matrix_part.tile_offset[1],),
                        )
                        reduction_proj = (
                            self.runtime.first_proj_id
                            + NumPyProjCode.PROJ_2D_1D_Y
                        )
                # Do an index space launch over the matrix to fill in the
                # reduction field
                argbuf = BufferBuilder()
                argbuf.pack_32bit_int(k)
                self.pack_shape(
                    argbuf,
                    matrix_array.shape,
                    matrix_part.tile_shape,
                    proj=0,
                    pack_dim=False,
                )
                argbuf.pack_dimension(
                    collapse_dim
                )  # Dimension that we're collapsing
                argbuf.pack_dimension(
                    collapse_index
                )  # Index of the collapsing dimension
                argbuf.pack_accessor(
                    reduction_field.field.field_id, reduction_field.transform
                )
                argbuf.pack_accessor(matrix.field.field_id, matrix.transform)
                task = IndexTask(
                    self.runtime.get_nullary_task_id(
                        NumPyOpCode.DIAG, result_type=diag_array.dtype
                    ),
                    Rect(launch_space),
                    self.runtime.empty_argmap,
                    argbuf.get_string(),
                    argbuf.get_size(),
                    mapper=self.runtime.mapper_id,
                    tag=shardfn,
                )
                if shardsp is not None:
                    task.set_sharding_space(shardsp)
                task.add_write_requirement(
                    reduction_part,
                    reduction_field.field.field_id,
                    reduction_proj,
                )
                task.add_read_requirement(
                    matrix_part,
                    matrix.field.field_id,
                    0,  # identity
                    tag=NumPyMappingTag.KEY_REGION_TAG,
                )
                self.runtime.dispatch(task)
                if reduction_shape[1] > 1:
                    # Now build reduction trees until we get to the bottom
                    RADIX = self.runtime.radix
                    # We want the output vector partitioned in the natural way
                    # for it
                    launch_space = diag.compute_parallel_launch_space()
                    if launch_space is None:
                        diag_part = diag.find_or_create_partition((1,))
                        launch_space = (1, reduction_shape[1])
                    else:
                        diag_part = diag.find_or_create_partition(launch_space)
                        launch_space = (launch_space[0], reduction_shape[1])
                    diag_proj = (
                        self.runtime.first_proj_id + NumPyProjCode.PROJ_2D_1D_X
                    )
                    sharding_space = self.runtime.find_or_create_index_space(
                        launch_space
                    )
                    reduction_part = reduction_field.find_or_create_partition(
                        launch_space
                    )
                    radix_generation = 1
                    while reduction_shape[1] > 1:
                        argbuf = BufferBuilder()
                        argbuf.pack_dimension(RADIX)
                        new_reduction_shape = (
                            diag_array.shape[0],
                            (reduction_shape[1] + RADIX - 1) // RADIX,
                        )
                        local_launch_space = (
                            launch_space[0],
                            new_reduction_shape[1],
                        )
                        if new_reduction_shape[1] == 1:
                            # We can put the result directly into the output
                            # since this is the last reduction
                            new_reduction_field = diag
                            new_reduction_part = diag_part
                            new_reduction_proj = diag_proj
                            argbuf.pack_dimension(
                                -1
                            )  # No collapse out dimension
                        else:
                            new_reduction_field = self.runtime.allocate_field(
                                new_reduction_shape,
                                reduction_field.field.dtype,
                            )
                            new_reduction_part = new_reduction_field.find_or_create_partition(  # noqa E501
                                local_launch_space
                            )
                            new_reduction_proj = 0  # identity projection
                            argbuf.pack_dimension(
                                1
                            )  # collapsing out dimension 1
                        argbuf.pack_dimension(1)  # Collapsing in dimension 1
                        self.pack_shape(
                            argbuf,
                            diag_array.shape,
                            diag_part.tile_shape,
                            diag_proj,
                        )
                        argbuf.pack_accessor(
                            new_reduction_field.field.field_id,
                            new_reduction_field.transform,
                        )
                        for idx in xrange(RADIX):
                            argbuf.pack_accessor(
                                reduction_field.field.field_id,
                                reduction_field.transform,
                            )
                        task = IndexTask(
                            self.runtime.get_binary_task_id(
                                NumPyOpCode.SUM_RADIX,
                                result_type=reduction_field.field.dtype,
                                first_argument_type=reduction_field.field.dtype,  # noqa E501
                                second_argument_type=reduction_field.field.dtype,  # noqa E501
                            ),
                            Rect(local_launch_space),
                            self.runtime.empty_argmap,
                            argbuf.get_string(),
                            argbuf.get_size(),
                            mapper=self.runtime.mapper_id,
                            tag=(
                                NumPyMappingTag.RADIX_GEN_TAG
                                & (radix_generation << RADIX_GEN_SHIFT)
                            )
                            | (
                                NumPyMappingTag.RADIX_DIM_TAG
                                & (1 << RADIX_DIM_SHIFT)
                            ),
                        )
                        task.set_sharding_space(sharding_space)
                        task.add_write_requirement(
                            new_reduction_part,
                            new_reduction_field.field.field_id,
                            new_reduction_proj,
                            tag=NumPyMappingTag.KEY_REGION_TAG,
                            flags=legion.LEGION_COMPLETE_PROJECTION_WRITE_FLAG,
                        )
                        for idx in xrange(RADIX):
                            task.add_read_requirement(
                                reduction_part,
                                reduction_field.field.field_id,
                                self.runtime.get_radix_projection_functor_id(
                                    2, 1, RADIX, idx
                                ),
                            )
                        self.runtime.dispatch(task)
                        reduction_shape = new_reduction_shape
                        reduction_field = new_reduction_field
                        reduction_part = new_reduction_part
                        radix_generation += 1
            else:
                # Sequential diag case
                argbuf = BufferBuilder()
                argbuf.pack_32bit_int(k)
                self.pack_shape(argbuf, matrix_array.shape, pack_dim=False)
                argbuf.pack_dimension(-1)  # No collapse dimension
                argbuf.pack_dimension(-1)  # No collapse index
                argbuf.pack_accessor(diag.field.field_id, diag.transform)
                argbuf.pack_accessor(matrix.field.field_id, matrix.transform)
                shardpt, shardfn, shardsp = matrix.find_point_sharding()
                task = Task(
                    self.runtime.get_nullary_task_id(
                        NumPyOpCode.DIAG, result_type=diag_array.dtype
                    ),
                    argbuf.get_string(),
                    argbuf.get_size(),
                    mapper=self.runtime.mapper_id,
                    tag=shardfn,
                )
                if shardpt is not None:
                    task.set_point(shardpt)
                if shardsp is not None:
                    task.set_sharding_space(shardsp)
                task.add_write_requirement(diag.region, diag.field.field_id)
                task.add_read_requirement(matrix.region, matrix.field.field_id)
                self.runtime.dispatch(task)
        else:
            matrix_array = self
            diag_array = self.runtime.to_deferred_array(
                rhs, stacklevel=(stacklevel + 1)
            )
            assert diag_array.ndim == 1
            assert matrix_array.ndim == 2
            assert diag_array.shape[0] <= min(
                matrix_array.shape[0], matrix_array.shape[1]
            )
            assert diag_array.dtype == matrix_array.dtype
            argbuf = BufferBuilder()
            argbuf.pack_32bit_int(k)
            diag = diag_array.base
            matrix = matrix_array.base
            launch_space = matrix.compute_parallel_launch_space()
            if launch_space is not None:
                (
                    matrix_part,
                    shardfn,
                    shardsp,
                ) = matrix.find_or_create_key_partition()
                self.pack_shape(
                    argbuf,
                    matrix_array.shape,
                    matrix_part.tile_shape,
                    proj=0,
                    pack_dim=False,
                )
                # Then find a partition for diagonal, partition on the smaller
                # tile size since that represents the upper bound on the number
                # of elements needed
                assert len(matrix_part.tile_shape) == 2
                if matrix_part.tile_shape[0] < matrix_part.tile_shape[1]:
                    # If we have a negative k, use it as an offset
                    if k < 0:
                        diag_part = diag.find_or_create_partition(
                            (launch_space[0],),
                            tile_shape=(matrix_part.tile_shape[0],),
                            offset=(matrix_part.tile_offset[0] + k,),
                        )
                    else:
                        diag_part = diag.find_or_create_partition(
                            (launch_space[0],),
                            tile_shape=(matrix_part.tile_shape[0],),
                            offset=(matrix_part.tile_offset[0],),
                        )
                    diag_proj = (
                        self.runtime.first_proj_id + NumPyProjCode.PROJ_2D_1D_X
                    )
                else:
                    # If we have a positive k, use it as a negative offset
                    if k > 0:
                        diag_part = diag.find_or_create_partition(
                            (launch_space[1],),
                            tile_shape=(matrix_part.tile_shape[1],),
                            offset=(matrix_part.tile_offset[1] + -k,),
                        )
                    else:
                        diag_part = diag.find_or_create_partition(
                            (launch_space[1],),
                            tile_shape=(matrix_part.tile_shape[1],),
                            offset=(matrix_part.tile_offset[1],),
                        )
                    diag_proj = (
                        self.runtime.first_proj_id + NumPyProjCode.PROJ_2D_1D_Y
                    )
            else:
                self.pack_shape(argbuf, matrix_array.shape, pack_dim=False)
            argbuf.pack_accessor(diag.field.field_id, diag.transform)
            argbuf.pack_accessor(matrix.field.field_id, matrix.transform)
            if launch_space is not None:
                task = IndexTask(
                    self.runtime.get_nullary_task_id(
                        NumPyOpCode.DIAG, result_type=diag_array.dtype
                    ),
                    Rect(launch_space),
                    self.runtime.empty_argmap,
                    argbuf.get_string(),
                    argbuf.get_size(),
                    mapper=self.runtime.mapper_id,
                    tag=shardfn,
                )
                if shardsp is not None:
                    task.set_sharding_space(shardsp)
                task.add_read_requirement(
                    diag_part,
                    diag.field.field_id,
                    diag_proj,
                    tag=NumPyMappingTag.NO_MEMOIZE_TAG,
                )
                task.add_read_write_requirement(
                    matrix_part,
                    matrix.field.field_id,
                    0,
                    tag=NumPyMappingTag.KEY_REGION_TAG,
                )
            else:
                shardpt, shardfn, shardsp = matrix.find_point_sharding()
                task = Task(
                    self.runtime.get_nullary_task_id(
                        NumPyOpCode.DIAG, result_type=diag_array.dtype
                    ),
                    argbuf.get_string(),
                    argbuf.get_size(),
                    mapper=self.runtime.mapper_id,
                    tag=shardfn,
                )
                if shardpt is not None:
                    task.set_point(shardpt)
                if shardsp is not None:
                    task.set_sharding_space(shardsp)
                task.add_read_requirement(diag.region, diag.field.field_id)
                task.add_read_write_requirement(
                    matrix.region, matrix.field.field_id
                )
            # Before we issue the task, we have to issue a fill operation
            # to initialize the matrix with zeros
            matrix_array.fill(
                np.array(0, dtype=matrix_array.dtype),
                stacklevel=(stacklevel + 1),
            )
            self.runtime.dispatch(task)
        self.runtime.profile_callsite(stacklevel + 1, True, callsite)
        # See if we are doing shadow debugging
        if self.runtime.shadow_debug:
            self.shadow.diag(
                rhs=rhs.shadow,
                extract=extract,
                k=k,
                stacklevel=(stacklevel + 1),
            )
            self.runtime.check_shadow(self, "diag")

    # Create an identity array with the ones offset from the diagonal by k
    def eye(self, k, stacklevel, callsite=None):
        assert self.ndim == 2  # Only 2-D arrays should be here
        dst = self.base
        # First issue a fill to zero everything out
        self.fill(np.array(0, dtype=self.dtype), stacklevel=(stacklevel + 1))
        launch_space = dst.compute_parallel_launch_space()
        # Then issue a task to fill in the diagonal
        argbuf = BufferBuilder()
        if launch_space is not None:
            dst_part, shardfn, shardsp = dst.find_or_create_key_partition()
            self.pack_shape(
                argbuf, self.shape, dst_part.tile_shape, proj=0, pack_dim=False
            )
        else:
            self.pack_shape(argbuf, self.shape, pack_dim=False)
        argbuf.pack_accessor(dst.field.field_id, dst.transform)
        argbuf.pack_32bit_int(k)
        if launch_space is not None:
            # We do the full index space launch, but we the implementation
            # will quickly filter out certain points
            task = IndexTask(
                self.runtime.get_nullary_task_id(
                    NumPyOpCode.EYE, result_type=self.dtype
                ),
                Rect(launch_space),
                self.runtime.empty_argmap,
                argbuf.get_string(),
                argbuf.get_size(),
                mapper=self.runtime.mapper_id,
                tag=shardfn,
            )
            if shardsp is not None:
                task.set_sharding_space(shardsp)
            task.add_read_write_requirement(
                dst_part,
                dst.field.field_id,
                0,
                tag=NumPyMappingTag.KEY_REGION_TAG,
            )
            self.runtime.dispatch(task)
        else:
            shardpt, shardfn, shardsp = dst.find_point_sharding()
            task = Task(
                self.runtime.get_nullary_task_id(
                    NumPyOpCode.EYE, result_type=self.dtype
                ),
                argbuf.get_string(),
                argbuf.get_size(),
                mapper=self.runtime.mapper_id,
                tag=shardfn,
            )
            if shardpt is not None:
                task.set_point(shardpt)
            if shardsp is not None:
                task.set_sharding_space(shardsp)
            task.add_read_write_requirement(dst.region, dst.field.field_id)
            self.runtime.dispatch(task)
        self.runtime.profile_callsite(stacklevel + 1, True, callsite)
        # See if we are doing shadow debugging
        if self.runtime.shadow_debug:
            self.shadow.eye(k=k, stacklevel=(stacklevel + 1))
            self.runtime.check_shadow(self, "eye")

    def arange(self, start, stop, step, stacklevel, callsite=None):
        assert self.ndim == 1  # Only 1-D arrays should be here
        dst = self.base
        launch_space = dst.compute_parallel_launch_space()
        argbuf = BufferBuilder()
        if launch_space is not None:
            dst_part, shardfn, shardsp = dst.find_or_create_key_partition()
            self.pack_shape(
                argbuf, self.shape, dst_part.tile_shape, proj=0, pack_dim=False
            )
        else:
            self.pack_shape(argbuf, self.shape, pack_dim=False)
        argbuf.pack_accessor(dst.field.field_id)

        def create_future(value):
            array = np.array(value, dtype=self.dtype)
            return self.runtime.create_future(array.data, array.nbytes)

        start = create_future(start)
        stop = create_future(stop)
        step = create_future(step)
        if launch_space is not None:
            task = IndexTask(
                self.runtime.get_nullary_task_id(
                    NumPyOpCode.ARANGE, result_type=self.dtype
                ),
                Rect(launch_space),
                self.runtime.empty_argmap,
                argbuf.get_string(),
                argbuf.get_size(),
                mapper=self.runtime.mapper_id,
                tag=shardfn,
            )
            if shardsp is not None:
                task.set_sharding_space(shardsp)
            task.add_write_requirement(
                dst_part,
                dst.field.field_id,
                0,
                tag=NumPyMappingTag.KEY_REGION_TAG,
            )
            task.add_future(start)
            task.add_future(stop)
            task.add_future(step)
            self.runtime.dispatch(task)
        else:
            shardpt, shardfn, shardsp = dst.find_point_sharding()
            task = Task(
                self.runtime.get_nullary_task_id(
                    NumPyOpCode.ARANGE, result_type=self.dtype
                ),
                argbuf.get_string(),
                argbuf.get_size(),
                mapper=self.runtime.mapper_id,
                tag=shardfn,
            )
            if shardpt is not None:
                task.set_point(shardpt)
            if shardsp is not None:
                task.set_sharding_space(shardsp)
            task.add_write_requirement(dst.region, dst.field.field_id)
            task.add_future(start)
            task.add_future(stop)
            task.add_future(step)
            self.runtime.dispatch(task)
        self.runtime.profile_callsite(stacklevel + 1, True, callsite)
        # See if we are doing shadow debugging
        if self.runtime.shadow_debug:
            self.shadow.eye(k=k, stacklevel=(stacklevel + 1))
            self.runtime.check_shadow(self, "arange")

    # Tile the src array onto the destination array
    def tile(self, rhs, reps, stacklevel, callsite=None):
        src_array = self.runtime.to_deferred_array(
            rhs, stacklevel=(stacklevel + 1)
        )
        dst_array = self
        assert src_array.ndim <= dst_array.ndim
        assert src_array.dtype == dst_array.dtype
        if dst_array.size == 1:
            # Easy case, we can just copy the future
            dst_array.base = src_array.base
            return
        src = src_array.base
        dst = dst_array.base
        launch_space = dst.compute_parallel_launch_space()
        if src_array.size == 1:
            # Another easy case, we can just do a fill with the future
            if launch_space is not None:
                dst_part, shardfn, shardsp = dst.find_or_create_key_partition()
                fill = IndexFill(
                    dst_part,
                    0,
                    dst.region.get_root(),
                    dst.field.field_id,
                    src,
                    mapper=self.runtime.mapper_id,
                    tag=shardfn,
                )
                if shardsp is not None:
                    fill.set_sharding_space(shardsp)
            else:
                shardpt, shardfn, shardsp = dst.find_point_sharding()
                fill = Fill(
                    dst.region,
                    dst.region.get_root(),
                    dst.field.field_id,
                    src,
                    mapper=self.runtime.mapper_id,
                    tag=shardfn,
                )
                if shardpt is not None:
                    fill.set_point(shardpt)
                if shardsp is not None:
                    fill.set_sharding_space(shardsp)
            self.runtime.dispatch(fill)
        else:
            # The common case where we have to do the tiling
            # First pack the dst shape
            argbuf = BufferBuilder()
            if launch_space is not None:
                dst_part, shardfn, shardsp = dst.find_or_create_key_partition()
                self.pack_shape(
                    argbuf, dst_array.shape, dst_part.tile_shape, 0
                )
            else:
                self.pack_shape(argbuf, dst_array.shape)
            argbuf.pack_accessor(dst.field.field_id, None)
            # Then pack the src dim if dst.ndim > 1
            if dst_array.ndim > 1:
                argbuf.pack_dimension(src_array.ndim)
            argbuf.pack_point(src_array.shape)
            argbuf.pack_accessor(src.field.field_id, None)
            if launch_space is not None:
                task = IndexTask(
                    self.runtime.get_unary_task_id(
                        NumPyOpCode.TILE,
                        result_type=dst_array.dtype,
                        argument_type=dst_array.dtype,
                    ),
                    Rect(launch_space),
                    self.runtime.empty_argmap,
                    argbuf.get_string(),
                    argbuf.get_size(),
                    mapper=self.runtime.mapper_id,
                    tag=shardfn,
                )
                if shardsp is not None:
                    task.set_sharding_space(shardsp)
                task.add_write_requirement(
                    dst_part,
                    dst.field.field_id,
                    0,
                    tag=NumPyMappingTag.KEY_REGION_TAG,
                )
                # Pack the whole source region, we'll assume it is small
                # Projection 0 on regions are just the region itself
                task.add_read_requirement(
                    src.region,
                    src.field.field_id,
                    0,
                    tag=NumPyMappingTag.NO_MEMOIZE_TAG,
                )
                self.runtime.dispatch(task)
            else:
                shardpt, shardfn, shardsp = dst.find_point_sharding()
                task = Task(
                    self.runtime.get_unary_task_id(
                        NumPyOpCode.TILE,
                        result_type=dst_array.dtype,
                        argument_type=dst_array.dtype,
                    ),
                    argbuf.get_string(),
                    argbuf.get_size(),
                    mapper=self.runtime.mapper_id,
                    tag=shardfn,
                )
                if shardpt is not None:
                    task.set_point(shardpt)
                if shardsp is not None:
                    task.set_sharding_space(shardsp)
                task.add_write_requirement(dst.region, dst.field.field_id)
                task.add_read_requirement(src.region, src.field.field_id)
                self.runtime.dispatch(task)
        self.runtime.profile_callsite(stacklevel + 1, True, callsite)
        if self.runtime.shadow_debug:
            self.shadow.tile(rhs.shadow, reps, stacklevel=(stacklevel + 1))
            self.runtime.check_shadow(self, "tile")

    # Transpose the matrix dimensions
    def transpose(self, rhs, axes, stacklevel, callsite=None):
        rhs_array = self.runtime.to_deferred_array(
            rhs, stacklevel=(stacklevel + 1)
        )
        lhs_array = self
        assert lhs_array.dtype == rhs_array.dtype
        assert lhs_array.ndim == rhs_array.ndim
        assert lhs_array.ndim == len(axes)
        # We don't support some cases right now
        if lhs_array.ndim > 2:
            raise NotImplementedError(
                "legate.numpy only supports standard 2-D transposes for now"
            )
        src = rhs_array.base
        dst = lhs_array.base
        launch_space = dst.compute_parallel_launch_space()
        # Now launch the task
        argbuf = BufferBuilder()
        if launch_space is not None:
            dst_part, shardfn, shardsp = dst.find_or_create_key_partition()
            self.pack_shape(argbuf, lhs_array.shape, dst_part.tile_shape, 0)
        else:
            self.pack_shape(argbuf, lhs_array.shape)
        argbuf.pack_accessor(dst.field.field_id, dst.transform)
        argbuf.pack_accessor(src.field.field_id, src.transform)
        if launch_space is not None:
            task = IndexTask(
                self.runtime.get_unary_task_id(
                    NumPyOpCode.TRANSPOSE,
                    result_type=lhs_array.dtype,
                    argument_type=rhs_array.dtype,
                ),
                Rect(launch_space),
                self.runtime.empty_argmap,
                argbuf.get_string(),
                argbuf.get_size(),
                mapper=self.runtime.mapper_id,
                tag=shardfn,
            )
            if shardsp is not None:
                task.set_sharding_space(shardsp)
            task.add_write_requirement(
                dst_part,
                dst.field.field_id,
                0,
                tag=NumPyMappingTag.KEY_REGION_TAG,
            )
            # Compute the partition using the transposed launch space
            src_launch_space = tuple(map(lambda x: launch_space[x], axes))
            src_tile_shape = tuple(map(lambda x: dst_part.tile_shape[x], axes))
            src_offset = tuple(map(lambda x: dst_part.tile_offset[x], axes))
            src_part = src.find_or_create_partition(
                src_launch_space, src_tile_shape, src_offset
            )
            # TODO: change the hard-coded projection function for 2D
            task.add_read_requirement(
                src_part,
                src.field.field_id,
                self.runtime.first_proj_id + NumPyProjCode.PROJ_2D_2D_YX,
                tag=NumPyMappingTag.NO_MEMOIZE_TAG,
            )
            self.runtime.dispatch(task)
        else:
            shardpt, shardfn, shardsp = dst.find_point_sharding()
            task = Task(
                self.runtime.get_unary_task_id(
                    NumPyOpCode.TRANSPOSE,
                    result_type=lhs_array.dtype,
                    argument_type=rhs_array.dtype,
                ),
                argbuf.get_string(),
                argbuf.get_size(),
                mapper=self.runtime.mapper_id,
                tag=shardfn,
            )
            if shardpt is not None:
                task.set_point(shardpt)
            if shardsp is not None:
                task.set_sharding_space(shardsp)
            task.add_write_requirement(dst.region, dst.field.field_id)
            task.add_read_requirement(src.region, src.field.field_id)
            self.runtime.dispatch(task)
        self.runtime.profile_callsite(stacklevel + 1, True, callsite)
        # See if we are doing shadow debugging
        if self.runtime.shadow_debug:
            self.shadow.transpose(
                rhs.shadow, axes, stacklevel=(stacklevel + 1)
            )
            self.runtime.check_shadow(self, "transpose")

    # Perform a bin count operation on the array
    def bincount(self, rhs, stacklevel, weights=None, callsite=None):
        weight_array = (
            None
            if weights is None
            else self.runtime.to_deferred_array(
                weights, stacklevel=(stacklevel + 1)
            )
        )
        src_array = self.runtime.to_deferred_array(
            rhs, stacklevel=(stacklevel + 1)
        )
        dst_array = self
        assert src_array.size > 1
        assert dst_array.ndim == 1
        if weight_array is not None:
            assert src_array.shape == weight_array.shape or (
                src_array.size == 1 and weight_array.size == 1
            )
        src = src_array.base
        dst = dst_array.base
        if weight_array is not None:
            weights = weight_array.base
        launch_space = src.compute_parallel_launch_space()
        if launch_space is not None:
            src_part, shardfn, shardsp = src.find_or_create_key_partition()
            if src_array.ndim > 1:
                raise NotImplementedError(
                    "Need support for higher dimensions in index bincount"
                )
            assert len(launch_space) == 1
            # Construct a reduction array
            reduction_shape = dst_array.shape + launch_space
            reduction_field = self.runtime.allocate_field(
                reduction_shape, dst_array.dtype
            )
            reduction_part = reduction_field.find_or_create_partition(
                (1, launch_space[0]), tile_shape=(reduction_shape[0], 1)
            )
            reduction_proj = (
                self.runtime.first_proj_id + NumPyProjCode.PROJ_1D_2D_Y
            )
            argbuf = BufferBuilder()
            argbuf.pack_dimension(1)  # Dimension that we're collapsing
            argbuf.pack_dimension(0)  # Dimension index
            self.pack_shape(argbuf, dst_array.shape, pack_dim=False)
            argbuf.pack_accessor(
                reduction_field.field.field_id, reduction_field.transform
            )
            self.pack_shape(
                argbuf, src_array.shape, src_part.tile_shape, proj=0
            )
            argbuf.pack_accessor(src.field.field_id, src.transform)
            if weight_array is not None:
                argbuf.pack_accessor(weights.field.field_id, weights.transform)
                task = IndexTask(
                    self.runtime.get_weighted_bincount_task_id(
                        src_array.dtype, weight_array.dtype
                    ),
                    Rect(launch_space),
                    self.runtime.empty_argmap,
                    argbuf.get_string(),
                    argbuf.get_size(),
                    mapper=self.runtime.mapper_id,
                    tag=shardfn,
                )
            else:
                task = IndexTask(
                    self.runtime.get_unary_task_id(
                        NumPyOpCode.BINCOUNT,
                        argument_type=src_array.dtype,
                        result_type=dst_array.dtype,
                    ),
                    Rect(launch_space),
                    self.runtime.empty_argmap,
                    argbuf.get_string(),
                    argbuf.get_size(),
                    mapper=self.runtime.mapper_id,
                    tag=shardfn,
                )
            if shardsp is not None:
                task.set_sharding_space(shardsp)
            task.add_write_requirement(
                reduction_part, reduction_field.field.field_id, reduction_proj
            )
            task.add_read_requirement(
                src_part,
                src.field.field_id,
                0,  # identity projection
                tag=NumPyMappingTag.KEY_REGION_TAG,
            )
            if weight_array is not None:
                weight_part = weights.find_or_create_partition(launch_space)
                task.add_read_requirement(
                    weight_part, weights.field.field_id, 0
                )
            self.runtime.dispatch(task)
            assert reduction_shape[1] > 1
            # Now build reduction trees until we get to the bottom
            RADIX = self.runtime.radix
            # We want the output vector partitioned in the natural way for it
            launch_space = dst.compute_parallel_launch_space()
            if launch_space is None:
                dst_part = dst.find_or_create_partition((1,))
                launch_space = (1, reduction_shape[1])
            else:
                dst_part = dst.find_or_create_partition(launch_space)
                launch_space = (launch_space[0], reduction_shape[1])
            dst_proj = self.runtime.first_proj_id + NumPyProjCode.PROJ_2D_1D_X
            sharding_space = self.runtime.find_or_create_index_space(
                launch_space
            )
            reduction_part = reduction_field.find_or_create_partition(
                launch_space
            )
            radix_generation = 1
            while reduction_shape[1] > 1:
                argbuf = BufferBuilder()
                argbuf.pack_dimension(RADIX)
                new_reduction_shape = (
                    dst_array.shape[0],
                    (reduction_shape[1] + RADIX - 1) // RADIX,
                )
                local_launch_space = (launch_space[0], new_reduction_shape[1])
                if new_reduction_shape[1] == 1:
                    # We can put the result directly into the output
                    # since this is the last reduction
                    new_reduction_field = dst
                    new_reduction_part = dst_part
                    new_reduction_proj = dst_proj
                    argbuf.pack_dimension(-1)  # No collapse out dimension
                else:
                    new_reduction_field = self.runtime.allocate_field(
                        new_reduction_shape, reduction_field.field.dtype
                    )
                    new_reduction_part = new_reduction_field.find_or_create_partition(  # noqa E501
                        local_launch_space
                    )
                    new_reduction_proj = 0  # identity projection
                    argbuf.pack_dimension(1)  # collapsing out dimension 1
                argbuf.pack_dimension(1)  # Collapsing in dimension 1
                self.pack_shape(
                    argbuf, dst_array.shape, dst_part.tile_shape, dst_proj
                )
                argbuf.pack_accessor(
                    new_reduction_field.field.field_id,
                    new_reduction_field.transform,
                )
                for idx in xrange(RADIX):
                    argbuf.pack_accessor(
                        reduction_field.field.field_id,
                        reduction_field.transform,
                    )
                task = IndexTask(
                    self.runtime.get_binary_task_id(
                        NumPyOpCode.SUM_RADIX,
                        result_type=reduction_field.field.dtype,
                        first_argument_type=reduction_field.field.dtype,
                        second_argument_type=reduction_field.field.dtype,
                    ),
                    Rect(local_launch_space),
                    self.runtime.empty_argmap,
                    argbuf.get_string(),
                    argbuf.get_size(),
                    mapper=self.runtime.mapper_id,
                    tag=(
                        NumPyMappingTag.RADIX_GEN_TAG
                        & (radix_generation << RADIX_GEN_SHIFT)
                    )
                    | (NumPyMappingTag.RADIX_DIM_TAG & (1 << RADIX_DIM_SHIFT)),
                )
                task.set_sharding_space(sharding_space)
                task.add_write_requirement(
                    new_reduction_part,
                    new_reduction_field.field.field_id,
                    new_reduction_proj,
                    tag=NumPyMappingTag.KEY_REGION_TAG,
                    flags=legion.LEGION_COMPLETE_PROJECTION_WRITE_FLAG,
                )
                for idx in xrange(RADIX):
                    task.add_read_requirement(
                        reduction_part,
                        reduction_field.field.field_id,
                        self.runtime.get_radix_projection_functor_id(
                            2, 1, RADIX, idx
                        ),
                    )
                self.runtime.dispatch(task)
                reduction_shape = new_reduction_shape
                reduction_field = new_reduction_field
                reduction_part = new_reduction_part
                radix_generation += 1
        else:
            # Sequential bincount case
            argbuf = BufferBuilder()
            argbuf.pack_dimension(-1)  # Not collapsing any dimensions here
            argbuf.pack_dimension(-1)  # dimension index
            self.pack_shape(argbuf, dst_array.shape, pack_dim=False)
            argbuf.pack_accessor(dst.field.field_id, dst.transform)
            self.pack_shape(argbuf, src_array.shape)
            argbuf.pack_accessor(src.field.field_id, src.transform)
            shardpt, shardfn, shardsp = src.find_point_sharding()
            if weight_array is not None:
                argbuf.pack_accessor(weights.field.field_id, weights.transform)
                task = Task(
                    self.runtime.get_weighted_bincount_task_id(
                        src_array.dtype, weight_array.dtype
                    ),
                    argbuf.get_string(),
                    argbuf.get_size(),
                    mapper=self.runtime.mapper_id,
                    tag=shardfn,
                )
            else:
                task = Task(
                    self.runtime.get_unary_task_id(
                        NumPyOpCode.BINCOUNT,
                        result_type=dst_array.dtype,
                        argument_type=src_array.dtype,
                    ),
                    argbuf.get_string(),
                    argbuf.get_size(),
                    mapper=self.runtime.mapper_id,
                    tag=shardfn,
                )
            if shardpt is not None:
                task.set_point(shardpt)
            if shardsp is not None:
                task.set_sharding_space(shardsp)
            task.add_write_requirement(dst.region, dst.field.field_id)
            task.add_read_requirement(src.region, src.field.field_id)
            if weight_array is not None:
                task.add_read_requirement(
                    weights.region, weights.field.field_id
                )
            self.runtime.dispatch(task)
        self.runtime.profile_callsite(stacklevel + 1, True, callsite)
        # See if we are doing shadow debugging
        if self.runtime.shadow_debug:
            self.shadow.bincount(
                rhs.shadow,
                stacklevel=(stacklevel + 1),
                weights=None if weights is None else weights.shadow,
            )
            self.runtime.check_shadow(self, "bincount")

    def count_nonzero(self, stacklevel, axis):
        # Handle the case in which we have a future
        if self.size == 1:
            return ndarray.convert_to_legate_ndarray(
                int(
                    self.get_scalar_array(stacklevel=(stacklevel + 1)).item()
                    != 0
                ),
                stacklevel=(stacklevel + 1),
            )
        return ndarray.perform_unary_reduction(
            NumPyOpCode.COUNT_NONZERO,
            NumPyOpCode.SUM_RADIX,
            self,
            axis=axis,
            dtype=np.dtype(np.uint64),
            stacklevel=(stacklevel + 1),
            check_types=False,
        )

    def nonzero(self, stacklevel, callsite=None):
        # First we need to count how many non-zero elements there are and then
        # we can make arrays for recording the indexes in each dimension

        # This case should be handled in the frontend
        assert self.ndim > 0
        # We cannot call into the upper abstraction layer's count_nonzero, so
        # we do a simplified version here
        dst_nonzero = self.runtime.create_empty_thunk(
            shape=(1,), dtype=np.dtype(np.uint64), inputs=(self,)
        )
        dst_nonzero.unary_reduction(
            NumPyOpCode.COUNT_NONZERO,
            NumPyOpCode.SUM_RADIX,
            self,
            stacklevel=(stacklevel + 1),
            axes=None,
            keepdims=False,
            where=True,
            initial=None,
            args=None,
        )
        num_nonzero = int(
            dst_nonzero.get_scalar_array(stacklevel=(stacklevel + 1))
        )
        if num_nonzero == 0:
            result = ()
            for _ in xrange(self.ndim):
                result += (
                    self.runtime.create_empty_thunk(
                        shape=(0,), dtype=np.dtype(np.uint64), inputs=(self,)
                    ),
                )
            return result
        launch_space = self.base.compute_parallel_launch_space()
        out_shape = (self.ndim, num_nonzero)
        # TODO: A better way to create the output array?
        dst_array = self.runtime.to_deferred_array(
            self.runtime.create_empty_thunk(
                shape=out_shape, dtype=np.dtype(np.uint64), inputs=(self,)
            ),
            stacklevel=(stacklevel + 1),
        )
        dst = dst_array.base
        rhs = self.base
        if launch_space is not None:  # Index task launch
            # First get the amount of nonzeros for each point in the
            # launch_space
            nonzeros_dist_shape = (calculate_volume(launch_space),)
            nonzeros_dist_field = self.runtime.allocate_field(
                nonzeros_dist_shape, np.dtype(np.uint64)
            )
            nonzeros_dist_part = nonzeros_dist_field.find_or_create_partition(
                nonzeros_dist_shape
            )
            launch_part, shardfn, shardsp = rhs.find_or_create_key_partition()
            argbuf = BufferBuilder()
            self.pack_shape(argbuf, self.shape, launch_part.tile_shape, 0)
            argbuf.pack_accessor(rhs.field.field_id, rhs.transform)
            self.pack_shape(
                argbuf,
                nonzeros_dist_shape,
                nonzeros_dist_part.tile_shape,
                self.runtime.first_proj_id + NumPyProjCode.PROJ_ND_1D_C_ORDER,
            )
            argbuf.pack_accessor(
                nonzeros_dist_field.field.field_id,
                nonzeros_dist_field.transform,
            )
            index_task = IndexTask(
                self.runtime.get_unary_task_id(
                    NumPyOpCode.COUNT_NONZERO_REDUC,
                    result_type=np.dtype(np.uint64),
                    argument_type=self.dtype,
                ),
                Rect(launch_space),
                self.runtime.empty_argmap,
                argbuf.get_string(),
                argbuf.get_size(),
                mapper=self.runtime.mapper_id,
                tag=shardfn,
            )
            if shardsp is not None:
                task.set_sharding_space(shardsp)
            index_task.add_read_requirement(
                launch_part,
                self.base.field.field_id,
                0,
                tag=NumPyMappingTag.KEY_REGION_TAG,
            )
            index_task.add_write_requirement(
                nonzeros_dist_part,
                nonzeros_dist_field.field.field_id,
                self.runtime.first_proj_id + NumPyProjCode.PROJ_ND_1D_C_ORDER,
                tag=NumPyMappingTag.NO_MEMOIZE_TAG,
            )
            self.runtime.dispatch(index_task)

            argbuf = BufferBuilder()
            self.pack_shape(argbuf, nonzeros_dist_shape, pack_dim=False)
            argbuf.pack_accessor(
                nonzeros_dist_field.field.field_id,
                nonzeros_dist_field.transform,
            )
            task = Task(
                self.runtime.get_unary_task_id(
                    NumPyOpCode.INCLUSIVE_SCAN,
                    result_type=nonzeros_dist_field.field.dtype,
                    argument_type=nonzeros_dist_field.field.dtype,
                ),
                argbuf.get_string(),
                argbuf.get_size(),
                mapper=self.runtime.mapper_id,
            )
            task.add_read_write_requirement(
                nonzeros_dist_field.region, nonzeros_dist_field.field.field_id
            )
            self.runtime.dispatch(task)

            nonzeros_ranges_field = self.runtime.allocate_field(
                nonzeros_dist_shape,
                np.dtype((np.void, ffi.sizeof("legion_rect_2d_t"))),
            )
            argbuf = BufferBuilder()
            argbuf.pack_32bit_int(self.ndim - 1)
            self.pack_shape(argbuf, nonzeros_dist_shape)
            argbuf.pack_accessor(
                nonzeros_dist_field.field.field_id,
                nonzeros_dist_field.transform,
            )
            argbuf.pack_accessor(
                nonzeros_ranges_field.field.field_id,
                nonzeros_ranges_field.transform,
            )
            task = Task(
                self.runtime.get_unary_task_id(
                    NumPyOpCode.CONVERT_TO_RECT,
                    result_type=np.dtype(np.uint64),
                    argument_type=nonzeros_dist_field.field.dtype,
                ),
                argbuf.get_string(),
                argbuf.get_size(),
                mapper=self.runtime.mapper_id,
            )
            task.add_read_requirement(
                nonzeros_dist_field.region, nonzeros_dist_field.field.field_id
            )
            task.add_write_requirement(
                nonzeros_ranges_field.region,
                nonzeros_ranges_field.field.field_id,
            )
            self.runtime.dispatch(task)

            nonzeros_projection = (
                nonzeros_ranges_field.find_or_create_partition(  # noqa E501
                    nonzeros_dist_shape
                )
            )
            functor = PartitionByImageRange(
                nonzeros_ranges_field.region,
                nonzeros_projection,
                nonzeros_ranges_field.field.field_id,
                self.runtime.mapper_id,
            )
            index_partition = IndexPartition(
                self.runtime.context,
                self.runtime.runtime,
                dst.region.index_space,
                nonzeros_projection.color_space,
                functor,
                kind=legion.DISJOINT_COMPLETE_KIND,
            )
            dst_partition = dst.region.get_child(index_partition)

            argbuf = BufferBuilder()
            self.pack_shape(argbuf, self.shape, launch_part.tile_shape, 0)
            argbuf.pack_accessor(rhs.field.field_id, rhs.transform)
            argbuf.pack_accessor(dst.field.field_id, dst.transform)
            index_task = IndexTask(
                self.runtime.get_unary_task_id(
                    NumPyOpCode.NONZERO,
                    result_type=np.dtype(np.uint64),
                    argument_type=self.dtype,
                ),
                Rect(launch_space),
                self.runtime.empty_argmap,
                argbuf.get_string(),
                argbuf.get_size(),
                mapper=self.runtime.mapper_id,
                tag=shardfn,
            )
            index_task.add_read_requirement(
                launch_part,
                self.base.field.field_id,
                0,
                tag=NumPyMappingTag.KEY_REGION_TAG,
            )
            index_task.add_write_requirement(
                dst_partition,
                dst.field.field_id,
                self.runtime.first_proj_id + NumPyProjCode.PROJ_ND_1D_C_ORDER,
                tag=NumPyMappingTag.NO_MEMOIZE_TAG,
            )
            self.runtime.dispatch(index_task)
        else:  # Single task launch
            argbuf = BufferBuilder()
            self.pack_shape(argbuf, self.shape)
            argbuf.pack_accessor(rhs.field.field_id, rhs.transform)
            # Shape of the destination is not packed since it can be irregular
            # in multiple launch space, and it needs to be unpacked
            # dynamically.  self.pack_shape(argbuf, dst.shape, pack_dim=False)
            argbuf.pack_accessor(dst.field.field_id, dst.transform)
            shardpt, shardfn, shardsp = rhs.find_point_sharding()
            task = Task(
                self.runtime.get_unary_task_id(
                    NumPyOpCode.NONZERO,
                    argument_type=self.dtype,
                    result_type=self.dtype,
                ),
                argbuf.get_string(),
                argbuf.get_size(),
                mapper=self.runtime.mapper_id,
                tag=shardfn,
            )
            if shardpt is not None:
                task.set_point(shardpt)
            if shardsp is not None:
                task.set_sharding_space(shardsp)
            task.add_read_requirement(
                rhs.region,
                rhs.field.field_id,
                tag=NumPyMappingTag.NO_MEMOIZE_TAG,
            )
            task.add_write_requirement(
                dst.region,
                dst.field.field_id,
                tag=NumPyMappingTag.NO_MEMOIZE_TAG,
            )
            self.runtime.dispatch(task)
        result = ()
        for idx in xrange(self.ndim):
            result += (
                dst_array.get_item(
                    (idx, slice(None, None, None)), stacklevel=(stacklevel + 1)
                ),
            )
        return result

    def sort(self, rhs, stacklevel, callsite=None):
        assert lhs_array.ndim == 1
        assert lhs_array.dtype == rhs_array.dtype
        rhs = rhs_array.get_thunk()
        lhs = lhs_array.get_thunk(check=False)
        rhs_launch_space = rhs.compute_parallel_launch_space()
        # If no index space launch this is easy just launch the single sort
        # task
        if rhs_launch_space is None:
            # See if we need to flatten the array or can just do a normal copy
            if rhs_array.ndim > 1:
                raise NotImplementedError("Need flatten copy")
            else:
                # Copy the data to the output array
                copy = Copy(mapper=self.runtime.mapper_id)
                copy.add_src_requirement(rhs.region, rhs.field.field_id)
                copy.add_dst_requirement(lhs.region, lhs.field.field_id)
                self.runtime.dispatch(copy)
            argbuf = BufferBuilder()
            self.pack_shape(argbuf, lhs_array.shape, pack_dim=False)
            arbguf.pack_accessor(lhs.field.field_id, rhs.transform)
            task = Task(
                self.runtime.get_unary_task_id(
                    NumPyOpCode.SORT,
                    result_type=lhs_array.dtype,
                    argument_type=rhs_array.dtype,
                ),
                argbuf.get_string(),
                argbuf.get_size(),
                mapper=self.runtime.mapper_id,
            )
            task.add_read_write_requirement(lhs.region, lhs.field.field_id)
            self.runtime.dispatch(task)
            self.runtime.profile_callsite(stacklevel + 1, True, callsite)
            return
        # First compute the min and the max futures for establishing our
        # buckets
        argbuf = BufferBuilder()
        rhs_part = rhs.find_or_create_partition(rhs_launch_space)
        self.pack_shape(argbuf, rhs_array.shape, rhs_part.tile_shape, 0)
        argbuf.pack_accessor(rhs.field.field_id, rhs.transform)
        task = IndexTask(
            self.runtime.get_unary_task_id(
                NumPyOpCode.MIN,
                result_type=rhs_array.dtype,
                argument_type=rhs_array.dtype,
                variant_code=NumPyVariantCode.REDUCTION,
            ),
            Rect(rhs_launch_space),
            self.runtime.empty_argmap,
            argbuf.get_string(),
            argbuf.get_size(),
            mapper=self.runtime.mapper_id,
        )
        task.add_read_requirement(
            rhs_part, rhs.field.field_id, 0, tag=NumPyMappingTag.KEG_REGION_TAG
        )
        task = IndexTask(
            self.runtime.get_unary_task_id(
                NumPyOpCode.MAX,
                result_type=rhs_array.dtype,
                argument_type=rhs_array.dtype,
                variant_code=NumPyVariantCode.REDUCTION,
            ),
            Rect(rhs_launch_space),
            self.runtime.empty_argmap,
            argbuf.get_string(),
            argbuf.get_size(),
            mapper=self.runtime.mapper_id,
        )
        task.add_read_requirement(
            rhs_part, rhs.field.field_id, 0, tag=NumPyMappingTag.KEG_REGION_TAG
        )
        raise NotImplementedError("finish sort")

    def random_uniform(self, stacklevel, callsite=None):
        lhs_array = self
        assert lhs_array.dtype.type == np.float64
        # Special case for shadow debugging
        if self.runtime.shadow_debug:
            self.shadow.random_uniform(stacklevel=(stacklevel + 1))
            self.base.attach_numpy_array(self.shadow.array.copy())
            return
        result = lhs_array.base
        launch_space = result.compute_parallel_launch_space()
        argbuf = BufferBuilder()
        argbuf.pack_32bit_uint(self.runtime.get_next_random_epoch())
        if launch_space is not None:
            (
                result_part,
                shardfn,
                shardsp,
            ) = result.find_or_create_key_partition()
            self.pack_shape(argbuf, lhs_array.shape, result_part.tile_shape, 0)
        else:
            self.pack_shape(argbuf, lhs_array.shape)
        argbuf.pack_point(self.compute_strides(lhs_array.shape))
        argbuf.pack_accessor(result.field.field_id, result.transform)
        if launch_space is not None:
            task = IndexTask(
                self.runtime.get_nullary_task_id(
                    NumPyOpCode.RAND_UNIFORM, result_type=lhs_array.dtype
                ),
                Rect(launch_space),
                self.runtime.empty_argmap,
                argbuf.get_string(),
                argbuf.get_size(),
                mapper=self.runtime.mapper_id,
                tag=shardfn,
            )
            if shardsp is not None:
                task.set_sharding_space(shardsp)
            task.add_write_requirement(
                result_part,
                result.field.field_id,
                0,
                tag=NumPyMappingTag.KEY_REGION_TAG,
            )
            self.runtime.dispatch(task)
        else:
            shardpt, shardfn, shardsp = result.find_point_sharding()
            task = Task(
                self.runtime.get_nullary_task_id(
                    NumPyOpCode.RAND_UNIFORM, result_type=lhs_array.dtype
                ),
                argbuf.get_string(),
                argbuf.get_size(),
                mapper=self.runtime.mapper_id,
                tag=shardfn,
            )
            if shardpt is not None:
                task.set_point(shardpt)
            if shardsp is not None:
                task.set_sharding_space(shardsp)
            task.add_write_requirement(result.region, result.field.field_id)
            self.runtime.dispatch(task)
        self.runtime.profile_callsite(stacklevel + 1, True, callsite)

    def random_normal(self, stacklevel, callsite=None):
        lhs_array = self
        assert lhs_array.dtype.type == np.float64
        # Special case for shadow debugging since it's hard to get data back
        if self.runtime.shadow_debug:
            self.shadow.random_normal(stacklevel=(stacklevel + 1))
            self.base.attach_numpy_array(self.shadow.array.copy())
            return
        result = lhs_array.base
        launch_space = result.compute_parallel_launch_space()
        argbuf = BufferBuilder()
        argbuf.pack_32bit_uint(self.runtime.get_next_random_epoch())
        if launch_space is not None:
            (
                result_part,
                shardfn,
                shardsp,
            ) = result.find_or_create_key_partition()
            self.pack_shape(argbuf, lhs_array.shape, result_part.tile_shape, 0)
        else:
            self.pack_shape(argbuf, lhs_array.shape)
        argbuf.pack_point(self.compute_strides(lhs_array.shape))
        argbuf.pack_accessor(result.field.field_id, result.transform)
        if launch_space is not None:
            task = IndexTask(
                self.runtime.get_nullary_task_id(
                    NumPyOpCode.RAND_NORMAL, result_type=lhs_array.dtype
                ),
                Rect(launch_space),
                self.runtime.empty_argmap,
                argbuf.get_string(),
                argbuf.get_size(),
                mapper=self.runtime.mapper_id,
                tag=shardfn,
            )
            if shardsp is not None:
                task.set_sharding_space(shardsp)
            task.add_write_requirement(
                result_part,
                result.field.field_id,
                0,
                tag=NumPyMappingTag.KEY_REGION_TAG,
            )
            self.runtime.dispatch(task)
        else:
            shardpt, shardfn, shardsp = result.find_point_sharding()
            task = Task(
                self.runtime.get_nullary_task_id(
                    NumPyOpCode.RAND_NORMAL, result_type=lhs_array.dtype
                ),
                argbuf.get_string(),
                argbuf.get_size(),
                mapper=self.runtime.mapper_id,
                tag=shardfn,
            )
            if shardpt is not None:
                task.set_point(shardpt)
            if shardsp is not None:
                task.set_sharding_space(shardsp)
            task.add_write_requirement(result.region, result.field.field_id)
            self.runtime.dispatch(task)
        self.runtime.profile_callsite(stacklevel + 1, True, callsite)

    def random_integer(self, low, high, stacklevel, callsite=None):
        lhs_array = self
        assert lhs_array.dtype.kind == "i"
        # Special case for shadow debugging since it's hard to get data back
        if self.runtime.shadow_debug:
            self.shadow.random_integer(low, high, stacklevel=(stacklevel + 1))
            self.base.attach_numpy_array(self.shadow.array.copy())
            return
        result = lhs_array.base
        launch_space = result.compute_parallel_launch_space()
        argbuf = BufferBuilder()
        argbuf.pack_32bit_uint(self.runtime.get_next_random_epoch())
        argbuf.pack_value(low, lhs_array.dtype)
        argbuf.pack_value(high, lhs_array.dtype)
        if launch_space is not None:
            (
                result_part,
                shardfn,
                shardsp,
            ) = result.find_or_create_key_partition()
            self.pack_shape(argbuf, lhs_array.shape, result_part.tile_shape, 0)
        else:
            self.pack_shape(argbuf, lhs_array.shape)
        argbuf.pack_point(self.compute_strides(lhs_array.shape))
        argbuf.pack_accessor(result.field.field_id, result.transform)
        if launch_space is not None:
            task = IndexTask(
                self.runtime.get_nullary_task_id(
                    NumPyOpCode.RAND_INTEGER, result_type=lhs_array.dtype
                ),
                Rect(launch_space),
                self.runtime.empty_argmap,
                argbuf.get_string(),
                argbuf.get_size(),
                mapper=self.runtime.mapper_id,
                tag=shardfn,
            )
            if shardsp is not None:
                task.set_sharding_space(shardsp)
            task.add_write_requirement(
                result_part,
                result.field.field_id,
                0,
                tag=NumPyMappingTag.KEY_REGION_TAG,
            )
            self.runtime.dispatch(task)
        else:
            shardpt, shardfn, shardsp = result.find_point_sharding()
            task = Task(
                self.runtime.get_nullary_task_id(
                    NumPyOpCode.RAND_INTEGER, result_type=lhs_array.dtype
                ),
                argbuf.get_string(),
                argbuf.get_size(),
                mapper=self.runtime.mapper_id,
                tag=shardfn,
            )
            if shardpt is not None:
                task.set_point(shardpt)
            if shardsp is not None:
                task.set_sharding_space(shardsp)
            task.add_write_requirement(result.region, result.field.field_id)
            self.runtime.dispatch(task)
        self.runtime.profile_callsite(stacklevel + 1, True, callsite)

    # Perform the unary operation and put the result in the array
    def unary_op(
        self, op, op_dtype, src, where, args, stacklevel, callsite=None
    ):
        lhs_array = self
        rhs_array = self.runtime.to_deferred_array(
            src, stacklevel=(stacklevel + 1)
        )
        rhs = rhs_array.base
        # If we haven't computed a parallel launch space yet for
        # the destination array and the shapes are the same then
        # we can try to reuse the same partitioning from the src array
        if lhs_array.size > 1:
            if (
                not self.base.has_parallel_launch_space()
                and lhs_array.shape == rhs_array.shape
            ):
                launch_space = rhs.compute_parallel_launch_space()
                rhs_parallel = True
            else:
                launch_space = self.base.compute_parallel_launch_space()
                rhs_parallel = False
        else:
            launch_space = None
        if rhs_array.size == 1:
            # Scalar version of the task
            assert isinstance(rhs, Future)
            task = Task(
                self.runtime.get_unary_task_id(
                    op,
                    argument_type=op_dtype,
                    result_type=lhs_array.dtype,
                    variant_code=NumPyVariantCode.SCALAR,
                ),
                mapper=self.runtime.mapper_id,
            )
            task.add_future(rhs)
            if args is not None:
                self.add_arguments(task, args)
            future = self.runtime.dispatch(task)
            # See if the output is also a scalar or not
            if lhs_array.size > 1:
<<<<<<< HEAD
                # Output is not a scalar so do a fill broadcast
                result = lhs_array.base
                if launch_space is not None:
                    (
                        lhs_part,
                        shardfn,
                        shardsp,
                    ) = result.find_or_create_key_partition()
                    fill = IndexFill(
                        lhs_part,
                        0,
                        result.region.get_root(),
                        result.field.field_id,
                        future,
                        mapper=self.runtime.mapper_id,
                        tag=shardfn,
=======
                if where_array is None:
                    # Output is not a scalar so do a fill broadcast
                    result = lhs_array.base
                    if launch_space is not None:
                        (
                            lhs_part,
                            shardfn,
                            shardsp,
                        ) = result.find_or_create_key_partition()
                        fill = IndexFill(
                            lhs_part,
                            0,
                            result.region.get_root(),
                            result.field.field_id,
                            future,
                            mapper=self.runtime.mapper_id,
                            tag=shardfn,
                        )
                        if shardsp is not None:
                            fill.set_sharding_space(shardsp)
                    else:
                        (
                            shardpt,
                            shardfn,
                            shardsp,
                        ) = result.find_point_sharding()
                        fill = Fill(
                            result.region,
                            result.region.get_root(),
                            result.field.field_id,
                            future,
                            mapper=self.runtime.mapper_id,
                            tag=shardfn,
                        )
                        if shardpt is not None:
                            fill.set_point(shardpt)
                        if shardsp is not None:
                            fill.set_sharding_space(shardsp)
                    self.runtime.dispatch(fill)
                else:
                    # Case where we have a non-trivial where array
                    result = lhs_array.base
                    where = where_array.base
                    assert result is not where
                    # Only write the results where the where_array is True
                    argbuf = BufferBuilder()
                    if launch_space is not None:
                        (
                            result_part,
                            shardfn,
                            shardsp,
                        ) = result.find_or_create_key_partition()
                        self.pack_shape(
                            argbuf, self.shape, result_part.tile_shape, 0
                        )
                        (
                            where_transform,
                            where_offset,
                            where_proj,
                        ) = self.runtime.compute_broadcast_transform(
                            lhs_array.shape, where_array.shape
                        )
                        where_tag = (
                            NumPyMappingTag.NO_MEMOIZE_TAG
                            if where_proj > 0
                            else 0
                        )
                    else:
                        self.pack_shape(argbuf, self.shape)
                        where_transform = None
                        where_offset = None
                        where_proj = None
                        where_tag = 0
                    argbuf.pack_accessor(
                        result.field.field_id, result.transform
>>>>>>> 9f548777
                    )
                    if shardsp is not None:
                        fill.set_sharding_space(shardsp)
                else:
                    (
                        shardpt,
                        shardfn,
                        shardsp,
                    ) = result.find_point_sharding()
                    fill = Fill(
                        result.region,
                        result.region.get_root(),
                        result.field.field_id,
                        future,
                        mapper=self.runtime.mapper_id,
                        tag=shardfn,
                    )
                    if shardpt is not None:
                        fill.set_point(shardpt)
                    if shardsp is not None:
                        fill.set_sharding_space(shardsp)
                self.runtime.dispatch(fill)
            else:
                # Output is a scalar so we can just save the result
                lhs_array.base = future
        else:
            assert not isinstance(rhs, Future)
            # Normal/broadcast version of this operation
            result = lhs_array.base
            # Compute a transform if we need one
<<<<<<< HEAD
            (
                transform,
                offset,
                proj_id,
                mapping_tag,
            ) = self.runtime.compute_broadcast_transform(lhs_array, rhs_array)
=======
            if rhs_array.shape != lhs_array.shape:
                (
                    transform,
                    offset,
                    proj_id,
                ) = self.runtime.compute_broadcast_transform(
                    lhs_array.shape, rhs_array.shape
                )
                mapping_tag = (
                    NumPyMappingTag.NO_MEMOIZE_TAG if proj_id > 0 else 0
                )
            else:
                transform = None
                offset = None
                proj_id = 0
                mapping_tag = 0
            # Compute a transform for our where array if we need one
            if where_array is not None:
                if where_array.shape != lhs_array.shape:
                    (
                        where_transform,
                        where_offset,
                        where_proj,
                    ) = self.runtime.compute_broadcast_transform(
                        lhs_array.shape, where_array.shape
                    )
                    where_tag = (
                        NumPyMappingTag.NO_MEMOIZE_TAG if where_proj > 0 else 0
                    )
                else:
                    where_transform = None
                    where_offset = None
                    where_proj = 0
                    where_tag = 0
>>>>>>> 9f548777
            argbuf = BufferBuilder()
            assert lhs_array.ndim >= rhs_array.ndim
            if launch_space is not None:
                if rhs_parallel:
                    (
                        rhs_part,
                        shardfn,
                        shardsp,
                    ) = rhs.find_or_create_key_partition()
                    lhs_part = result.find_or_create_congruent_partition(
                        rhs_part
                    )
                    result.set_key_partition(lhs_part, shardfn, shardsp)
                else:
                    (
                        lhs_part,
                        shardfn,
                        shardsp,
                    ) = result.find_or_create_key_partition()
                self.pack_shape(
                    argbuf, lhs_array.shape, lhs_part.tile_shape, proj_id
                )
            else:
                self.pack_shape(argbuf, lhs_array.shape)
            argbuf.pack_accessor(result.field.field_id, result.transform)
            if rhs is not result:
                # Check to see if we have a transform for input region
                self.pack_transform_accessor(argbuf, rhs, transform)
            if launch_space is not None:
                # Index space launch to do this operation in parallel
                # First construct the index launch space
                result_type = lhs_array.dtype
                variant_code = (
                    NumPyVariantCode.INPLACE
                    if rhs is result
                    else NumPyVariantCode.NORMAL
                )
                task_id = self.runtime.get_unary_task_id(
                    op,
                    argument_type=op_dtype,
                    result_type=result_type,
                    variant_code=variant_code,
                )
                task = IndexTask(
                    task_id,
                    Rect(launch_space),
                    self.runtime.empty_argmap,
                    argbuf.get_string(),
                    argbuf.get_size(),
                    mapper=self.runtime.mapper_id,
                    tag=shardfn,
                )
                if shardsp is not None:
                    task.set_sharding_space(shardsp)
                # lhs_part is computed above
                assert len(launch_space) == lhs_array.ndim
                # See if we're doing this in-place
                if rhs is result:
                    # We're doing this in-place so only one region requirement
                    task.add_read_write_requirement(
                        lhs_part,
                        result.field.field_id,
                        proj_id,
                        tag=mapping_tag + NumPyMappingTag.KEY_REGION_TAG,
                    )
                else:
                    # Use the identity projection region requirement
                    task.add_write_requirement(
                        lhs_part,
                        result.field.field_id,
                        proj_id,
                        tag=NumPyMappingTag.KEY_REGION_TAG,
                    )
                    if not rhs_parallel:
                        rhs_part = rhs.find_or_create_congruent_partition(
                            lhs_part, transform, offset
                        )
                    # Shapes are the same so we can use the identity
                    # projection
                    task.add_read_requirement(
                        rhs_part,
                        rhs.field.field_id,
                        proj_id,
                        tag=mapping_tag,
                    )
                if args is not None:
                    self.add_arguments(task, args)
                self.runtime.dispatch(task)
            else:
                # Single task launch since we only need one piece
                variant_code = (
                    NumPyVariantCode.INPLACE
                    if rhs is result
                    else NumPyVariantCode.NORMAL
                )
                task_id = self.runtime.get_unary_task_id(
                    op,
                    argument_type=op_dtype,
                    result_type=lhs_array.dtype,
                    variant_code=variant_code,
                )
                if rhs_parallel:
                    shardpt, shardfn, shardsp = rhs.find_point_sharding()
                else:
                    shardpt, shardfn, shardsp = result.find_point_sharding()
                task = Task(
                    task_id,
                    argbuf.get_string(),
                    argbuf.get_size(),
                    mapper=self.runtime.mapper_id,
                    tag=shardfn,
                )
                if shardpt is not None:
                    task.set_point(shardpt)
                if shardsp is not None:
                    task.set_sharding_space(shardsp)
                # See if we're doing this in-place
                if rhs is result:
                    task.add_read_write_requirement(
                        result.region, result.field.field_id
                    )
                else:
                    task.add_write_requirement(
                        result.region, result.field.field_id
                    )
                    task.add_read_requirement(rhs.region, rhs.field.field_id)
                if args is not None:
                    self.add_arguments(task, args)
                self.runtime.dispatch(task)
        self.runtime.profile_callsite(stacklevel + 1, True, callsite)
        if self.runtime.shadow_debug:
            self.shadow.unary_op(
                op,
                op_dtype,
                src.shadow,
                where if not isinstance(where, NumPyThunk) else where.shadow,
                args,
                stacklevel=(stacklevel + 1),
            )
            self.runtime.check_shadow(self, op)

    # Perform a unary reduction operation from one set of dimensions down to
    # fewer
    def unary_reduction(
        self,
        op,
        redop,
        src,
        where,
        axes,
        keepdims,
        args,
        initial,
        stacklevel,
        callsite=None,
    ):
        lhs_array = self
        rhs_array = self.runtime.to_deferred_array(
            src, stacklevel=(stacklevel + 1)
        )
        assert lhs_array.ndim <= rhs_array.ndim
        assert rhs_array.size > 1
        # See if this is an arg reduction
        argred = op == NumPyOpCode.ARGMIN or op == NumPyOpCode.ARGMAX
        if argred:
            assert lhs_array.dtype == np.int64
        rhs = rhs_array.base
        if initial is not None:
            initial_array = np.array(initial, dtype=lhs_array.dtype)
            if initial_array.size != 1:
                raise ValueError(
                    '"initial" value for reduction must be a scalar'
                )
            initial_future = self.runtime.create_future(
                initial_array.data, initial_array.nbytes
            )
        if isinstance(rhs, Future):
            if initial is not None:
                assert rhs_array.dtype == lhs_array.dtype
                # If we had an initial value then we need to combine these
                task = Task(
                    self.runtime.get_binary_task_id(
                        op,
                        argument_type=rhs_array.dtype,
                        result_type=lhs_array.dtype,
                        variant_code=NumPyVariantCode.SCALAR,
                    ),
                    mapper=self.runtime.mapper_id,
                )
                task.add_future(rhs)
                task.add_future(initial_future)
                lhs_array.base = self.runtime.dispatch(task)
            else:
                lhs_array.base = rhs
            return
        task_dtype = rhs_array.dtype
        result_dtype = lhs_array.dtype
        # See if we are doing reduction to a point or another region
        if lhs_array.size == 1:
            assert axes is None or len(axes) == (
                rhs_array.ndim - lhs_array.ndim
            )
            # Reduction to a single value, parallelize over the reduce space
            launch_space = rhs.compute_parallel_launch_space()
            argbuf = BufferBuilder()
            if launch_space is not None:
                rhs_part, shardfn, shardsp = rhs.find_or_create_key_partition()
                self.pack_shape(
                    argbuf, rhs_array.shape, rhs_part.tile_shape, 0
                )
            else:
                self.pack_shape(argbuf, rhs_array.shape)
            argbuf.pack_accessor(rhs.field.field_id, rhs.transform)
<<<<<<< HEAD
=======
            if where_array is not None:
                if where_array.shape != rhs_array.shape:
                    (
                        where_transform,
                        where_offset,
                        where_proj,
                    ) = self.runtime.compute_broadcast_transform(
                        rhs_array.shape, where_array.shape
                    )
                    where_tag = (
                        NumPyMappingTag.NO_MEMOIZE_TAG if where_proj > 0 else 0
                    )
                else:
                    where_transform = None
                    where_offset = None
                    where_proj = 0
                    where_tag = 0
                self.pack_transform_accessor(
                    argbuf, rhs_array, where_array, where, where_transform
                )
>>>>>>> 9f548777
            if launch_space is not None:
                task = IndexTask(
                    self.runtime.get_unary_task_id(
                        op,
                        result_type=result_dtype,
                        argument_type=task_dtype,
                        variant_code=NumPyVariantCode.REDUCTION,
                    ),
                    Rect(launch_space),
                    self.runtime.empty_argmap,
                    argbuf.get_string(),
                    argbuf.get_size(),
                    mapper=self.runtime.mapper_id,
                    tag=shardfn,
                )
                if shardsp is not None:
                    task.set_sharding_space(shardsp)
                # rhs_part is computed above
                task.add_read_requirement(
                    rhs_part,
                    rhs.field.field_id,
                    0,
                    tag=NumPyMappingTag.KEY_REGION_TAG,
                )
                if args is not None:
                    self.add_arguments(task, args)
                result = self.runtime.dispatch(
                    task,
                    redop=self.runtime.get_reduction_op_id(
                        op, lhs_array.dtype
                    ),
                )
            else:
                shardpt, shardfn, shardsp = rhs.find_point_sharding()
                task = Task(
                    self.runtime.get_unary_task_id(
                        op,
                        argument_type=task_dtype,
                        result_type=result_dtype,
                        variant_code=NumPyVariantCode.REDUCTION,
                    ),
                    argbuf.get_string(),
                    argbuf.get_size(),
                    mapper=self.runtime.mapper_id,
                    tag=shardfn,
                )
                if shardpt is not None:
                    task.set_point(shardpt)
                if shardsp is not None:
                    task.set_sharding_space(shardsp)
                task.add_read_requirement(rhs.region, rhs.field.field_id)
                if args is not None:
                    self.add_arguments(task, args)
                result = self.runtime.dispatch(task)
            # If this is an argred task, we need to convert from
            # the argred type back to the actual type of the result
            if argred:
                assert initial is None
                task = Task(
                    self.runtime.get_nullary_task_id(
                        NumPyOpCode.GETARG,
                        result_type=result_type,
                        variant_code=NumPyVariantCode.SCALAR,
                    ),
                    mapper=self.runtime.mapper_id,
                )
                task.add_future(result)
                result = self.runtime.dispatch(task)
            elif initial is not None:
                # If we had an initial value then we need to do an extra step
                # to combine that with the actual result of the
                task = Task(
                    self.runtime.get_binary_task_id(
                        op,
                        argumnet_type=lhs_array.dtype,
                        result_type=lhs_array.dtype,
                        variant_code=NumPyVariantCode.SCALAR,
                    ),
                    mapper=self.runtime.mapper_id,
                )
                task.add_future(result)
                task.add_future(initial_future)
                result = self.runtime.dispatch(task)
            lhs_array.base = result
        else:
            # If output dims is not 0, then we must have axes
            assert axes is not None
            # Reduction to a smaller array
            result = lhs_array.base
            # Iterate over all the dimension(s) being collapsed and build a
            # temporary field that we will reduce down to the final value
            if len(axes) > 1:
                raise NotImplementedError(
                    "Need support for reducing multiple dimensions"
                )
            axis = axes[0]
            # Compute the reduction transform
            transform, proj_id = self.runtime.get_reduction_transform(
                rhs_array.shape, lhs_array.shape, axes
            )
<<<<<<< HEAD
=======
            # Compose the reduction transform with the result transform
            assert transform.ndim == 2
            assert transform.shape[0] == lhs_array.ndim
            assert transform.shape[1] == rhs_array.ndim
            affine_transform = AffineTransform(
                lhs_array.ndim, rhs_array.ndim, False
            )
            affine_transform.trans = transform
            # If we have a where array then compute its transform here too
            # Note we only need the where array on the first axis
            if where_array is not None:
                if where_array.shape != rhs_array.shape:
                    (
                        where_transform,
                        where_offset,
                        where_proj,
                    ) = self.runtime.compute_broadcast_transform(
                        rhs_array.shape, where_array.shape
                    )
                    where_tag = (
                        NumPyMappingTag.NO_MEMOIZE_TAG if where_proj > 0 else 0
                    )
                else:
                    where_transform = None
                    where_offset = None
                    where_proj = 0
                    where_tag = 0
>>>>>>> 9f548777
            # Compute the launch space
            launch_space = rhs.compute_parallel_launch_space()
            # Then we launch the reduction task(s)
            if launch_space is not None:
                # Index space launch case
                rhs_part, shardfn, shardsp = rhs.find_or_create_key_partition()
                # Get the result partition to use
                if lhs_array.ndim == rhs_array.ndim:
                    offset = np.zeros(rhs_array.ndim, dtype=np.dtype(np.int64))
                    # Handle the keepdims case
                    # Put ones in all the keep dim axes
                    for ax in axes:
                        offset[ax] = 1
                else:
                    offset = np.zeros(lhs_array.ndim, dtype=np.dtype(np.int64))
                result_part = result.find_or_create_congruent_partition(
                    rhs_part, transform, offset
                )
                if launch_space[axis] == 1 and not argred:
                    # No temporary field needed since we can do all the
                    # reductions in each point
                    argbuf = BufferBuilder()
                    argbuf.pack_dimension(axis)
                    argbuf.pack_dimension(-1)  # No extra dimension
                    self.pack_shape(
                        argbuf,
                        lhs_array.shape,
                        result_part.tile_shape,
                        proj_id,
                    )
                    argbuf.pack_accessor(
                        result.field.field_id, result.transform
                    )
                    self.pack_shape(
                        argbuf, rhs_array.shape, rhs_part.tile_shape, 0
                    )
                    # Use the result field here
                    if result.transform is not None:
                        # Transform from the rhs space back to our space
                        to_pack = transform.compose(result.transform)
                    else:
                        to_pack = transform
                    argbuf.pack_accessor(result.field.field_id, to_pack)
                    argbuf.pack_accessor(rhs.field.field_id, rhs.transform)
                    task = IndexTask(
                        self.runtime.get_unary_task_id(
                            op,
                            argument_type=task_dtype,
                            result_type=task_dtype,
                        ),
                        Rect(launch_space),
                        self.runtime.empty_argmap,
                        argbuf.get_string(),
                        argbuf.get_size(),
                        mapper=self.runtime.mapper_id,
                        tag=shardfn,
                    )
                    if shardsp is not None:
                        task.set_sharding_space(shardsp)
                    task.add_write_requirement(
                        result_part,
                        result.field.field_id,
                        proj_id,
                        tag=NumPyMappingTag.NO_MEMOIZE_TAG,
                        flags=legion.LEGION_COMPLETE_PROJECTION_WRITE_FLAG,
                    )
                    task.add_read_requirement(
                        rhs_part,
                        rhs.field.field_id,
                        0,
                        tag=NumPyMappingTag.KEY_REGION_TAG,
                    )
                    if args is not None:
                        self.add_arguments(task, args)
                    if initial is not None:
                        task.add_future(initial_future)
                    self.runtime.dispatch(task)
                else:
                    # We need to make a temporary field for reductions
                    reduction_shape = ()
                    for idx in xrange(rhs_array.ndim):
                        if idx == axis:
                            reduction_shape += (launch_space[idx],)
                        else:
                            reduction_shape += (rhs_array.shape[idx],)
                    if argred:
                        # Argreds have a combination dtype
                        argred_dtype = np.dtype(
                            [("f1", np.int64), ("f2", rhs_array.dtype)],
                            align=True,
                        )
                        reduction_field = self.runtime.allocate_field(
                            reduction_shape, argred_dtype
                        )
                    else:
                        reduction_field = self.runtime.allocate_field(
                            reduction_shape, lhs_array.dtype
                        )
                    reduction_part = reduction_field.find_or_create_partition(
                        launch_space
                    )
                    argbuf = BufferBuilder()
                    argbuf.pack_dimension(axis)
                    argbuf.pack_dimension(
                        axis
                    )  # Extra dimension to reduce over
                    self.pack_shape(
                        argbuf,
                        lhs_array.shape,
                        result_part.tile_shape,
                        proj_id,
                    )
                    argbuf.pack_accessor(
                        reduction_field.field.field_id,
                        reduction_field.transform,
                    )
                    self.pack_shape(
                        argbuf, rhs_array.shape, rhs_part.tile_shape, 0
                    )
                    # Use the result field here
                    if reduction_field.transform is not None:
                        # Transform from the rhs space back to our space
                        to_pack = transform.compose(reduction_field.transform)
                    else:
                        to_pack = transform
                    argbuf.pack_accessor(
                        reduction_field.field.field_id, to_pack
                    )
                    argbuf.pack_accessor(rhs.field.field_id, rhs.transform)
                    task = IndexTask(
                        self.runtime.get_unary_task_id(
                            op,
                            result_type=task_dtype,
                            argument_type=task_dtype,
                        ),
                        Rect(launch_space),
                        self.runtime.empty_argmap,
                        argbuf.get_string(),
                        argbuf.get_size(),
                        mapper=self.runtime.mapper_id,
                        tag=shardfn,
                    )
                    if shardsp is not None:
                        task.set_sharding_space(shardsp)
                    task.add_write_requirement(
                        reduction_part,
                        reduction_field.field.field_id,
                        0,
                        tag=NumPyMappingTag.NO_MEMOIZE_TAG,
                        flags=legion.LEGION_COMPLETE_PROJECTION_WRITE_FLAG,
                    )
                    task.add_read_requirement(
                        rhs_part,
                        rhs.field.field_id,
                        0,
                        tag=NumPyMappingTag.KEY_REGION_TAG,
                    )
                    if args is not None:
                        self.add_arguments(task, args)
                    if initial is not None:
                        task.add_future(initial_future)
                    self.runtime.dispatch(task)
                    # Now we need to launch the reduction tree(s)
                    # Figure out which kind of projection functor to use
                    if len(lhs_array.shape) == 1:
                        # 2D -> 1D
                        assert axis == 0 or axis == 1
                        if axis == 0:
                            if keepdims:
                                result_proj = NumPyProjCode.PROJ_2D_2D_Y
                            else:
                                result_proj = NumPyProjCode.PROJ_2D_1D_Y
                        else:
                            if keepdims:
                                result_proj = NumPyProjCode.PROJ_2D_2D_X
                            else:
                                result_proj = NumPyProjCode.PROJ_2D_1D_X
                    elif len(lhs_array.shape) == 2:
                        # 3D -> 2D
                        assert axis >= 0 and axis <= 2
                        if axis == 0:
                            if keepdims:
                                result_proj = NumPyProjCode.PROJ_3D_3D_0YZ
                            else:
                                result_proj = NumPyProjCode.PROJ_3D_2D_YZ
                        elif axis == 1:
                            if keepdims:
                                result_proj = NumPyProjCode.PROJ_3D_3D_X0Z
                            else:
                                result_proj = NumPyProjCode.PROJ_3D_2D_XZ
                        else:
                            if keepdims:
                                result_proj = NumPyProjCode.PROJ_3D_3D_XY0
                            else:
                                result_proj = NumPyProjCode.PROJ_3D_2D_XY
                    else:
                        raise NotImplementedError(
                            "Need support for more dims in unary reduction"
                        )
                    result_proj += self.runtime.first_proj_id
                    if reduction_shape[axis] > 1:
                        if initial is not None:
                            # If we had a non-trivial initial value for
                            # sum or prod then we can't count initial
                            # values more than once which is not
                            # something that we're currently handling
                            if op == NumPyOpCode.SUM and initial != 0:
                                raise NotImplementedError(
                                    "Need reduction tree support with "
                                    "non-trivial initial value"
                                )
                            if op == NumPyOpCode.PROD and initial != 1:
                                raise NotImplementedError(
                                    "Need reduction tree support with "
                                    "non-trivial initial value"
                                )
                        RADIX = self.runtime.radix
                        # Figure out what the natural partitioning of the
                        # output vector is so we can do reductions to it
                        lhs_launch = result.compute_parallel_launch_space()
                        if lhs_launch is None:
                            result_part = result.find_or_create_partition(
                                (1,) * lhs_array.ndim
                            )
                            lhs_launch = ()
                            for ax in xrange(rhs_array.ndim):
                                if ax == axis:
                                    lhs_launch += (launch_space[ax],)
                                else:
                                    lhs_launch += (1,)
                            launch_space = lhs_launch
                        else:
                            result_part = result.find_or_create_partition(
                                lhs_launch
                            )
                            full_launch = ()
                            next_ax = 0
                            for ax in xrange(rhs_array.ndim):
                                if ax == axis:
                                    full_launch += (launch_space[ax],)
                                else:
                                    full_launch += (lhs_launch[next_ax],)
                                    next_ax += 1
                            launch_space = full_launch
                        sharding_space = self.runtime.find_or_create_index_space(  # noqa E501
                            launch_space
                        )
                        reduction_part = reduction_field.find_or_create_partition(  # noqa E501
                            launch_space
                        )
                        radix_generation = 1
                        while reduction_shape[axis] > 1:
                            argbuf = BufferBuilder()
                            argbuf.pack_dimension(RADIX)
                            # Make the new reduction space and the new launch
                            # space
                            new_reduction_shape = ()
                            local_launch_space = ()
                            for ax in xrange(len(reduction_shape)):
                                if ax == axis:
                                    new_launch = (
                                        reduction_shape[ax] + RADIX - 1
                                    ) // RADIX
                                    new_reduction_shape += (new_launch,)
                                    local_launch_space += (new_launch,)
                                else:
                                    new_reduction_shape += (
                                        reduction_shape[ax],
                                    )
                                    local_launch_space += (launch_space[ax],)
                            # Perform index task launches to do the reductions
                            if new_reduction_shape[axis] == 1 and not argred:
                                # If this is the last reduction we can put it
                                # right in the output array assuming we don't
                                # need a conversion
                                new_reduction_field = result
                                new_reduction_part = result_part
                                new_reduction_proj = result_proj
                                argbuf.pack_dimension(
                                    -1
                                )  # No collapse out dimension
                            else:
                                new_reduction_field = (
                                    self.runtime.allocate_field(  # noqa E501
                                        new_reduction_shape,
                                        reduction_field.field.dtype,
                                    )
                                )
                                new_reduction_part = new_reduction_field.find_or_create_partition(  # noqa E501
                                    local_launch_space
                                )
                                new_reduction_proj = 0  # identity projection
                                argbuf.pack_dimension(
                                    axis
                                )  # Collapsing out domension axis
                            argbuf.pack_dimension(
                                axis
                            )  # Collapsing in dimension axis
                            self.pack_shape(
                                argbuf,
                                lhs_array.shape,
                                result_part.tile_shape,
                                result_proj,
                            )
                            argbuf.pack_accessor(
                                new_reduction_field.field.field_id,
                                new_reduction_field.transform,
                            )
                            for idx in xrange(RADIX):
                                argbuf.pack_accessor(
                                    reduction_field.field.field_id,
                                    reduction_field.transform,
                                )
                            task = IndexTask(
                                self.runtime.get_binary_task_id(
                                    redop,
                                    result_type=task_dtype,
                                    first_argument_type=task_dtype,
                                    second_argument_type=task_dtype,
                                ),
                                Rect(local_launch_space),
                                self.runtime.empty_argmap,
                                argbuf.get_string(),
                                argbuf.get_size(),
                                mapper=self.runtime.mapper_id,
                                tag=(
                                    NumPyMappingTag.RADIX_GEN_TAG
                                    & (radix_generation << RADIX_GEN_SHIFT)
                                )
                                | (
                                    NumPyMappingTag.RADIX_DIM_TAG
                                    & (axis << RADIX_DIM_SHIFT)
                                ),
                            )
                            task.set_sharding_space(sharding_space)
                            task.add_write_requirement(
                                new_reduction_part,
                                new_reduction_field.field.field_id,
                                new_reduction_proj,
                                tag=NumPyMappingTag.KEY_REGION_TAG,
                                flags=legion.LEGION_COMPLETE_PROJECTION_WRITE_FLAG,  # noqa E501
                            )
                            for idx in xrange(RADIX):
                                task.add_read_requirement(
                                    reduction_part,
                                    reduction_field.field.field_id,
                                    self.runtime.get_radix_projection_functor_id(  # noqa E501
                                        len(local_launch_space),
                                        axis,
                                        RADIX,
                                        idx,
                                    ),
                                )
                            self.runtime.dispatch(task)
                            reduction_shape = new_reduction_shape
                            reduction_field = new_reduction_field
                            reduction_part = new_reduction_part
                            radix_generation += 1
                    # If we need a conversion back from argred, do that now
                    if argred:
                        out_space = result.compute_parallel_launch_space()
                        if out_space is None:
                            # Single task conversion
                            argbuf = BufferBuilder()
                            argbuf.pack_dimension(axis)
                            self.pack_shape(argbuf, lhs_array.shape)
                            argbuf.pack_accessor(
                                result.field.field_id, result.transform
                            )
                            argbuf.pack_accessor(
                                reduction_field.field.field_id,
                                reduction_field.transform,
                            )
                            task = Task(
                                self.runtime.get_nullary_task_id(
                                    NumPyOpCode.GETARG, result_type=task_dtype
                                ),
                                argbuf.get_string(),
                                argbuf.get_size(),
                                mapper=self.runtime.mapper_id,
                            )
                            task.add_write_requirement(
                                result.region,
                                result.field.field_id,
                                tag=NumPyMappingTag.KEY_REGION_TAG,
                            )
                            task.add_read_requirement(
                                reduction_field.region,
                                reduction_field.field.field_id,
                                tag=NumPyMappingTag.NO_MEMOIZE_TAG,
                            )
                            self.runtime.dispatch(task)
                        else:
                            # Distributed task conversion
                            local_launch_space = ()
                            for ax in xrange(len(reduction_shape)):
                                if ax == axis:
                                    local_launch_space += (1,)
                                else:
                                    local_launch_space += (launch_space[ax],)
                            argbuf = BufferBuilder()
                            argbuf.pack_dimension(axis)
                            self.pack_shape(
                                argbuf,
                                lhs_array.shape,
                                result_part.tile_shape,
                                result_proj,
                            )
                            argbuf.pack_accessor(
                                result.field.field_id, result.transform
                            )
                            argbuf.pack_accessor(
                                reduction_field.field.field_id,
                                reduction_field.transform,
                            )
                            task = IndexTask(
                                self.runtime.get_nullary_task_id(
                                    NumPyOpCode.GETARG, result_type=task_dtype
                                ),
                                Rect(local_launch_space),
                                self.runtime.empty_argmap,
                                argbuf.get_string(),
                                argbuf.get_size(),
                                mapper=self.runtime.mapper_id,
                            )
                            task.add_write_requirement(
                                result_part,
                                result.field.field_id,
                                result_proj,
                                tag=NumPyMappingTag.KEY_REGION_TAG,
                            )
                            task.add_read_requirement(
                                reduction_part,
                                reduction_field.field.field_id,
                                0,
                                tag=NumPyMappingTag.NO_MEMOIZE_TAG,
                            )
                            self.runtime.dispatch(task)
            else:
                # Single task launch case
                argbuf = BufferBuilder()
                argbuf.pack_dimension(axis)
                argbuf.pack_dimension(-1)  # We're not reducing any dimensions
                if argred:
                    # Need a temporary field for the argred case
                    # Argreds have a combination dtype
                    argred_dtype = np.dtype(
                        [("f1", np.int64), ("f2", rhs_array.dtype)], align=True
                    )
                    temp = self.runtime.allocate_field(
                        lhs_array.shape, argred_dtype
                    )
                    if temp.transform:
                        # Transform from the rhs space back to our space
                        affine_transform = affine_transform.compose(
                            temp.transform
                        )
                    # Access lhs for initialization with its shape
                    self.pack_shape(argbuf, lhs_array.shape)
                    argbuf.pack_accessor(temp.field.field_id, temp.transform)
                    # Access lhs for reducing to rhs with the transformed shape
                    self.pack_shape(argbuf, rhs_array.shape)
                    argbuf.pack_accessor(temp.field.field_id, affine_transform)
                else:
                    if result.transform:
                        # Transform from the rhs space back to our space
                        affine_transform = affine_transform.compose(
                            result.transform
                        )
                    # Access lhs for initialization with its shape
                    self.pack_shape(argbuf, lhs_array.shape)
                    argbuf.pack_accessor(
                        result.field.field_id, result.transform
                    )
                    # Access lhs for reducing to rhs with the transformed shape
                    self.pack_shape(argbuf, rhs_array.shape)
                    argbuf.pack_accessor(result.field.field_id, transform)
                # Access rhs with the shape that was packed earlier for lhs
                argbuf.pack_accessor(rhs.field.field_id, rhs.transform)
                shardpt, shardfn, shardsp = rhs.find_point_sharding()
                task = Task(
                    self.runtime.get_unary_task_id(
                        op, argument_type=task_dtype, result_type=task_dtype
                    ),
                    argbuf.get_string(),
                    argbuf.get_size(),
                    mapper=self.runtime.mapper_id,
                    tag=shardfn,
                )
                if shardpt is not None:
                    task.set_point(shardpt)
                if shardsp is not None:
                    task.set_sharding_space(shardsp)
                if argred:
                    task.add_write_requirement(
                        temp.region,
                        temp.field.field_id,
                        tag=NumPyMappingTag.NO_MEMOIZE_TAG,
                    )
                else:
                    task.add_write_requirement(
                        result.region,
                        result.field.field_id,
                        tag=NumPyMappingTag.NO_MEMOIZE_TAG,
                    )
                task.add_read_requirement(
                    rhs.region,
                    rhs.field.field_id,
                    tag=NumPyMappingTag.KEY_REGION_TAG,
                )
                if args is not None:
                    self.add_arguments(task, args)
                if initial is not None:
                    task.add_future(initial_future)
                self.runtime.dispatch(task)
                # if this isn't an argred then we're done, otherwise do the
                # conversion
                if argred:
                    argbuf = BufferBuilder()
                    argbuf.pack_dimension(-1)  # No collapse dimension
                    self.pack_shape(argbuf, lhs_array.shape)
                    argbuf.pack_accessor(
                        result.field.field_id, result.transform
                    )
                    argbuf.pack_accessor(temp.field.field_id, temp.transform)
                    task = Task(
                        self.runtime.get_nullary_task_id(
                            NumPyOpCode.GETARG, result_type=task_dtype
                        ),
                        argbuf.get_string(),
                        argbuf.get_size(),
                        mapper=self.runtime.mapper_id,
                        tag=shardfn,
                    )
                    if shardpt is not None:
                        task.set_point(shardpt)
                    if shardsp is not None:
                        task.set_sharding_space(shardsp)
                    task.add_write_requirement(
                        result.region,
                        result.field.field_id,
                        tag=NumPyMappingTag.KEY_REGION_TAG,
                    )
                    task.add_read_requirement(
                        temp.region,
                        temp.field.field_id,
                        tag=NumPyMappingTag.NO_MEMOIZE_TAG,
                    )
                    self.runtime.dispatch(task)
        self.runtime.profile_callsite(stacklevel + 1, True, callsite)
        if self.runtime.shadow_debug:
            self.shadow.unary_reduction(
                op,
                redop,
                rhs.shadow,
                where.shadow,
                axes,
                keepdims,
                args,
                initial,
                stacklevel=(stacklevel + 1),
            )
            self.runtime.check_shadow(self, op)

    # Perform the binary operation and put the result in the lhs array
    def binary_op(
        self, op_code, src1, src2, where, args, stacklevel, callsite=None
    ):
        rhs1_array = self.runtime.to_deferred_array(
            src1, stacklevel=(stacklevel + 1)
        )
        rhs2_array = self.runtime.to_deferred_array(
            src2, stacklevel=(stacklevel + 1)
        )
        lhs_array = self
        rhs1 = rhs1_array.base
        rhs2 = rhs2_array.base
        # Should have been handled by type checking on the front-end
        common_dtype = rhs1_array.dtype
        assert rhs1_array.dtype == rhs2_array.dtype
        # Check for the scalar case first
        if rhs1_array.size == 1 and rhs2_array.size == 1:
            # This is a scalar operation
            assert isinstance(rhs1, Future) and isinstance(rhs2, Future)
            task = Task(
                self.runtime.get_binary_task_id(
                    op_code,
                    result_type=lhs_array.dtype,
                    first_argument_type=common_dtype,
                    second_argument_type=common_dtype,
                    variant_code=NumPyVariantCode.SCALAR,
                ),
                mapper=self.runtime.mapper_id,
            )
            task.add_future(rhs1)
            task.add_future(rhs2)
            if args is not None:
                self.add_arguments(task, args)
            future = self.runtime.dispatch(task)
            # See if the output is also a scalar or not
            if lhs_array.size > 1:
                # Output is not a scalar so do a fill broadcast
                result = lhs_array.base
                # Comptue our launch space
                launch_space = result.compute_parallel_launch_space()
                if launch_space is not None:
                    (
                        result_part,
                        shardfn,
                        shardsp,
                    ) = result.find_or_create_key_partition()
                    fill = IndexFill(
                        result_part,
                        0,
                        result.region.get_root(),
                        result.field.field_id,
                        future,
                        mapper=self.runtime.mapper_id,
                        tag=shardfn,
                    )
<<<<<<< HEAD
                    if shardsp is not None:
                        fill.set_sharding_space(shardsp)
                else:
                    (
                        shardpt,
                        shardfn,
                        shardsp,
                    ) = result.find_point_sharding()
                    fill = Fill(
                        result.region,
                        result.region.get_root(),
                        result.field.field_id,
                        future,
                        mapper=self.runtime.mapper_id,
                        tag=shardfn,
=======
                    if launch_space is not None:
                        (
                            result_part,
                            shardfn,
                            shardsp,
                        ) = result.find_or_create_key_partition()
                        self.pack_shape(
                            argbuf, self.shape, result_part.tile_shape, 0
                        )
                    else:
                        self.pack_shape(argbuf, self.shape)
                    if where_array.shape != lhs_array.shape:
                        (
                            where_transform,
                            where_offset,
                            where_proj,
                        ) = self.runtime.compute_broadcast_transform(
                            lhs_array.shape, where_array.shape
                        )
                        where_tag = (
                            NumPyMappingTag.NO_MEMOIZE_TAG
                            if where_proj > 0
                            else 0
                        )
                    else:
                        where_transform = None
                        where_offset = None
                        where_proj = 0
                        where_tag = 0
                    self.pack_transform_accessor(
                        argbuf, lhs_array, where_array, where, where_transform
>>>>>>> 9f548777
                    )
                    if shardpt is not None:
                        fill.set_point(shardpt)
                    if shardsp is not None:
                        fill.set_sharding_space(shardsp)
                self.runtime.dispatch(fill)
            else:
                # Output is a scalar so we can just save the result
                # Note this also handles the in-place update correctly too
                lhs_array.base = future
        else:
            # Normal/broadcast version of this task
            assert lhs_array.size > 1
            result = lhs_array.base
            # Comptue our launch space
            launch_space = None
            if not result.has_parallel_launch_space():
                # See if we can borrow the parallel launch space
                # from one of the input arrays
                if result is not rhs1 and lhs_array.shape == rhs1_array.shape:
                    launch_space = rhs1.compute_parallel_launch_space()
                    if launch_space is not None:
                        key_array = rhs1
                if (
                    launch_space is None
                    and result is not rhs2
                    and lhs_array.shape == rhs2_array.shape
                ):
                    launch_space = rhs2.compute_parallel_launch_space()
                    if launch_space is not None:
                        key_array = rhs2
            if launch_space is None:
                launch_space = result.compute_parallel_launch_space()
                key_array = result
            # Compute our transforms
<<<<<<< HEAD
            (
                transform1,
                offset1,
                proj1_id,
                mapping_tag1,
            ) = self.runtime.compute_broadcast_transform(lhs_array, rhs1_array)

            (
                transform2,
                offset2,
                proj2_id,
                mapping_tag2,
            ) = self.runtime.compute_broadcast_transform(lhs_array, rhs2_array)

=======
            if rhs1_array.size > 1 and rhs1_array.shape != lhs_array.shape:
                (
                    transform1,
                    offset1,
                    proj1_id,
                ) = self.runtime.compute_broadcast_transform(
                    lhs_array.shape, rhs1_array.shape
                )
                mapping_tag1 = (
                    NumPyMappingTag.NO_MEMOIZE_TAG if proj1_id > 0 else 0
                )
            else:
                transform1 = None
                offset1 = None
                proj1_id = 0
                mapping_tag1 = 0
            if rhs2_array.size > 1 and rhs2_array.shape != lhs_array.shape:
                (
                    transform2,
                    offset2,
                    proj2_id,
                ) = self.runtime.compute_broadcast_transform(
                    lhs_array.shape, rhs2_array.shape
                )
                mapping_tag2 = (
                    NumPyMappingTag.NO_MEMOIZE_TAG if proj2_id > 0 else 0
                )
            else:
                transform2 = None
                offset2 = None
                proj2_id = 0
                mapping_tag2 = 0
            if where_array is not None:
                if where_array.shape != lhs_array.shape:
                    (
                        where_transform,
                        where_offset,
                        where_proj,
                    ) = self.runtime.compute_broadcast_transform(
                        lhs_array.shape, where_array.shape
                    )
                    where_tag = (
                        NumPyMappingTag.NO_MEMOIZE_TAG if where_proj > 0 else 0
                    )
                else:
                    where_transform = None
                    where_offset = None
                    where_proj = 0
                    where_tag = 0
>>>>>>> 9f548777
            # Scalar should have been handled above
            rhs1_future = isinstance(rhs1, Future)
            rhs2_future = isinstance(rhs2, Future)
            assert not rhs1_future or not rhs2_future
            has_future = rhs1_future or rhs2_future

            if launch_space is not None:
                (
                    key_part,
                    shardfn,
                    shardsp,
                ) = key_array.find_or_create_key_partition()
                if result is not key_array:
                    result_part = result.find_or_create_congruent_partition(
                        key_part
                    )
                    result.set_key_partition(result_part, shardfn, shardsp)
                else:
                    result_part = key_part

                result_arg = DeferredArrayView(lhs_array, part=result_part)

                assert len(launch_space) == lhs_array.ndim
                # Check to see if we are doing this update in-place
                if result is rhs1:
                    rhs1_arg = result_arg
                else:
                    if isinstance(rhs1, Future):
                        # Future
                        rhs1_arg = DeferredArrayView(rhs1_array)
                    else:
                        if rhs1 is not key_array:
                            rhs1_part = (
                                rhs1.find_or_create_congruent_partition(
                                    result_part,
                                    transform1,
                                    offset1,
                                )
                            )
                        else:
                            rhs1_part = key_part
                        rhs1_arg = DeferredArrayView(
                            rhs1_array,
                            transform=transform1,
                            part=rhs1_part,
                            proj_id=proj1_id,
                            tag=mapping_tag1,
                        )
                # Now handle rhs2
                if isinstance(rhs2, Future):
                    rhs2_arg = DeferredArrayView(rhs2_array)
                else:
                    if rhs2 is not key_array:
                        rhs2_part = rhs2.find_or_create_congruent_partition(
                            result_part, transform2, offset2
                        )
                    else:
                        rhs2_part = key_part
                    rhs2_arg = DeferredArrayView(
                        rhs2_array,
                        transform=transform2,
                        part=rhs2_part,
                        proj_id=proj2_id,
                        tag=mapping_tag2,
                    )

            else:
                result_arg = DeferredArrayView(lhs_array)
                if result is rhs1:
                    rhs1_arg = result_arg
                else:
                    rhs1_arg = DeferredArrayView(
                        rhs1_array,
                        transform=transform1,
                    )
                rhs2_arg = DeferredArrayView(
                    rhs2_array,
                    transform=transform2,
                )

            op = Map(
                self.runtime, NumPyOpCode.BINARY_OP, tag=result.shard_function
            )
            op.add_scalar_arg(op_code.value, np.int32)
            if launch_space is not None:
                op.add_shape(lhs_array.shape, result_part.tile_shape, 0)
            else:
                op.add_shape(lhs_array.shape)

            result_arg.add_to_legate_op(op, False)
            rhs1_arg.add_to_legate_op(op, True)
            rhs2_arg.add_to_legate_op(op, True)

            if has_future and result is not rhs1:
                # Pack the index of the future information
                if isinstance(rhs1, Future):
                    op.add_scalar_arg(0, np.uint32)
                else:
                    op.add_scalar_arg(1, np.uint32)

            if args is not None:
                self.add_arguments(op, args)

            # See if we are doing index space launches or not
            if launch_space is not None:
                if shardsp is not None:
                    op.set_sharding_space(shardsp)
                op.execute(Rect(launch_space))
            else:
                op.execute_single()

        self.runtime.profile_callsite(stacklevel + 1, True, callsite)
        if self.runtime.shadow_debug:
            self.shadow.binary_op(
                op_code,
                src1.shadow,
                src2.shadow,
                where if not isinstance(where, NumPyThunk) else where.shadow,
                args,
                stacklevel=(stacklevel + 1),
            )
            self.runtime.check_shadow(self, op_code)

    def binary_reduction(
        self, op, src1, src2, broadcast, args, stacklevel, callsite=None
    ):
        rhs1_array = self.runtime.to_deferred_array(
            src1, stacklevel=(stacklevel + 1)
        )
        rhs2_array = self.runtime.to_deferred_array(
            src2, stacklevel=(stacklevel + 1)
        )
        lhs_array = self
        assert lhs_array.size == 1
        rhs1 = rhs1_array.base
        rhs2 = rhs2_array.base
        # Should have been handled by type checkking on the front end
        assert rhs1_array.dtype == rhs2_array.dtype
        common_dtype = rhs1_array.dtype
        if rhs1_array.size == 1 and rhs2_array.size == 1:
            # Scalar case
            assert isinstance(rhs1, Future) and isinstance(rhs2, Future)
            task = Task(
                self.runtime.get_binary_task_id(
                    op,
                    result_type=lhs_array.dtype,
                    first_argument_type=common_dtype,
                    second_argument_type=common_dtype,
                    variant_code=NumPyVariantCode.SCALAR,
                ),
                mapper=self.runtime.mapper_id,
            )
            task.add_future(rhs1)
            task.add_future(rhs2)
            if args is not None:
                self.add_arguments(task, args)
            future = self.runtime.dispatch(task)
            lhs_array.base = future
        # Reduction to a single value, see if we have a broadcast
        elif broadcast is not None:
            # Scalar should have been handled above
            assert not isinstance(rhs1, Future) or not isinstance(rhs2, Future)
            has_future = isinstance(rhs1, Future) or isinstance(rhs2, Future)
            # Compute our transforms
<<<<<<< HEAD
            (
                transform1,
                offset1,
                proj1_id,
                mapping_tag1,
            ) = self.runtime.compute_broadcast_transform(lhs_array, rhs1_array)
            (
                transform2,
                offset2,
                proj2_id,
                mapping_tag2,
            ) = self.runtime.compute_broadcast_transform(lhs_array, rhs2_array)
=======
            if rhs1_array.size > 1 and rhs1_array.shape != lhs_array.shape:
                (
                    transform1,
                    offset1,
                    proj1_id,
                ) = self.runtime.compute_broadcast_transform(
                    lhs_array.shape, rhs1_array.shape
                )
                mapping_tag1 = (
                    NumPyMappingTag.NO_MEMOIZE_TAG if proj1_id > 0 else 0
                )
            else:
                transform1 = None
                offset1 = None
                proj1_id = 0
                mapping_tag1 = NumPyMappingTag.KEY_REGION_TAG
            if rhs2_array.size > 1 and rhs2_array.shape != lhs_array.shape:
                (
                    transform2,
                    offset2,
                    proj2_id,
                ) = self.runtime.compute_broadcast_transform(
                    lhs_array.shape, rhs2_array.shape
                )
                mapping_tag2 = (
                    NumPyMappingTag.NO_MEMOIZE_TAG if proj2_id > 0 else 0
                )
            else:
                transform2 = None
                offset2 = None
                proj2_id = 0
                mapping_tag2 = NumPyMappingTag.KEY_REGION_TAG
>>>>>>> 9f548777
            # Compute our launch space
            launch_space = self.runtime.compute_parallel_launch_space_by_shape(
                broadcast
            )
            argbuf = BufferBuilder()
            if launch_space is not None:
                tile_shape = self.runtime.compute_tile_shape(
                    broadcast, launch_space
                )
                self.pack_shape(argbuf, broadcast, tile_shape, 0)
            else:
                self.pack_shape(argbuf, broadcast)
            if not isinstance(rhs1, Future):
                self.pack_transform_accessor(argbuf, rhs1, transform1)
            if not isinstance(rhs2, Future):
                self.pack_transform_accessor(argbuf, rhs2, transform2)
            if has_future:  # Pack the index of the future information
                if isinstance(rhs1, Future):
                    argbuf.pack_32bit_uint(0)
                else:
                    argbuf.pack_32bit_uint(1)
            if launch_space is not None:
                # Index task launch case
                task_variant = (
                    NumPyVariantCode.BROADCAST_REDUCTION
                    if has_future
                    else NumPyVariantCode.REDUCTION
                )
                task = IndexTask(
                    self.runtime.get_binary_task_id(
                        op,
                        result_type=lhs_array.dtype,
                        first_argument_type=common_dtype,
                        second_argument_type=common_dtype,
                        variant_code=task_variant,
                    ),
                    Rect(launch_space),
                    self.runtime.empty_argmap,
                    argbuf.get_string(),
                    argbuf.get_size(),
                    mapper=self.runtime.mapper_id,
                )
                if isinstance(rhs1, Future):
                    task.add_future(rhs1)
                elif transform1 is not None:
                    shape_transform1 = AffineTransform(
                        rhs1_array.ndim, len(broadcast), False
                    )
                    shape_transform1.trans = transform1
                    shape_transform1.offset = offset1
                    rhs1_shape = shape_transform1.apply(launch_space)
                    rhs1_part = rhs1.find_or_create_partition(rhs1_shape)
                else:
                    rhs1_part = rhs1.find_or_create_partition(launch_space)
                task.add_read_requirement(
                    rhs1_part,
                    rhs1.field.field_id,
                    proj1_id,
                    tag=mapping_tag1,
                )
                if isinstance(rhs2, Future):
                    task.add_future(rhs2)
                elif transform2 is not None:
                    shape_transform2 = Transform(
                        rhs2_array.ndim, len(broadcast), False
                    )
                    shape_transform2.trans = transform2
                    shape_transform2.offset = offset2
                    rhs2_shape = shape_transform2.apply(launch_space)
                    rhs2_part = rhs2.find_or_create_partition(rhs2_shape)
                else:
                    rhs2_part = rhs2.find_or_create_partition(launch_space)
                task.add_read_requirement(
                    rhs2_part,
                    rhs2.field.field_id,
                    proj2_id,
                    tag=mapping_tag2,
                )
                if args is not None:
                    self.add_arguments(task, args)
                redop = self.runtime.get_reduction_op_id(op, lhs_array.dtype)
                result = self.runtime.dispatch(task, redop)
            else:
                # Single task launch case
                task_variant = (
                    NumPyVariantCode.BROADCAST_REDUCTION
                    if has_future
                    else NumPyVariantCode.REDUCTION
                )
                task = Task(
                    self.runtime.get_binary_task_id(
                        op,
                        result_type=lhs_array.dtype,
                        first_argument_type=common_dtype,
                        second_argument_type=common_dtype,
                        variant_code=task_variant,
                    ),
                    argbuf.get_string(),
                    argbuf.get_size(),
                    mapper=self.runtime.mapper_id,
                )
                if isinstance(rhs1, Future):
                    task.add_future(rhs1)
                else:
                    task.add_read_requirement(rhs1.region, rhs1.field.field_id)
                if isinstance(rhs2, Future):
                    task.add_future(rhs2)
                else:
                    task.add_read_requirement(rhs2.region, rhs2.field.field_id)
                if args is not None:
                    self.add_arguments(task, args)
                result = self.runtime.dispatch(task)
            lhs_array.base = result
        else:
            # Non-broadcast reduction to a single value
            # No transforms should be necessary here
            assert rhs1_array.shape == rhs2_array.shape
            # Scalar should have been handled above
            assert not isinstance(rhs1, Future) or not isinstance(rhs2, Future)
            has_future = isinstance(rhs1, Future) or isinstance(rhs2, Future)
            launch_space = (
                rhs1.compute_parallel_launch_space()
                if not isinstance(rhs1, Future)
                else rhs2.compute_parallel_launch_space()
            )
            argbuf = BufferBuilder()
            if launch_space is not None:
                if rhs1_array.size > 1:
                    rhs1_part = rhs1.find_or_create_partition(launch_space)
                    self.pack_shape(
                        argbuf, rhs1_array.shape, rhs1_part.tile_shape, 0
                    )
                else:
                    rhs2_part = rhs2.find_or_create_partition(launch_space)
                    self.pack_shape(
                        argbuf, rhs2_array.shape, rhs2_part.tile_shape, 0
                    )
            else:
                if rhs1_array.size > 1:
                    self.pack_shape(argbuf, rhs1_array.shape)
                else:
                    self.pack_shape(argbuf, rhs2_array.shape)
            argbuf.pack_accessor(rhs1.field.field_id, rhs1.transform)
            argbuf.pack_accessor(rhs2.field.field_id, rhs2.transform)
            if launch_space is not None:
                task = IndexTask(
                    self.runtime.get_binary_task_id(
                        op,
                        result_type=lhs_array.dtype,
                        first_argument_type=common_dtype,
                        second_argument_type=common_dtype,
                        variant_code=NumPyVariantCode.REDUCTION,
                    ),
                    Rect(launch_space),
                    self.runtime.empty_argmap,
                    argbuf.get_string(),
                    argbuf.get_size(),
                    mapper=self.runtime.mapper_id,
                )
                if isinstance(rhs1, Future):
                    task.add_future(rhs1)
                else:
                    rhs1_part = rhs1.find_or_create_partition(launch_space)
                    task.add_read_requirement(
                        rhs1_part,
                        rhs1.field.field_id,
                        0,
                        tag=NumPyMappingTag.KEY_REGION_TAG,
                    )
                if isinstance(rhs2, Future):
                    task.add_future(rhs2)
                else:
                    rhs2_part = rhs2.find_or_create_partition(launch_space)
                    task.add_read_requirement(
                        rhs2_part,
                        rhs2.field.field_id,
                        0,
                        tag=NumPyMappingTag.KEY_REGION_TAG,
                    )
                if args is not None:
                    self.add_arguments(task, args)
                redop = self.runtime.get_reduction_op_id(op, lhs_array.dtype)
                result = self.runtime.dispatch(task, redop)
            else:
                task_id = self.runtime.get_binary_task_id(
                    op,
                    result_type=lhs_array.dtype,
                    first_argument_type=common_dtype,
                    second_argument_type=common_dtype,
                    variant_code=NumPyVariantCode.REDUCTION,
                )
                task = Task(
                    task_id,
                    argbuf.get_string(),
                    argbuf.get_size(),
                    mapper=self.runtime.mapper_id,
                )
                task.add_read_requirement(rhs1.region, rhs1.field.field_id)
                task.add_read_requirement(rhs2.region, rhs2.field.field_id)
                if args is not None:
                    self.add_arguments(task, args)
                result = self.runtime.dispatch(task)
            lhs_array.base = result
        self.runtime.profile_callsite(stacklevel + 1, True, callsite)
        if self.runtime.shadow_debug:
            self.shadow.binary_reduction(
                op,
                src1.shadow,
                src2.shadow,
                broadcast,
                args,
                stacklevel=(stacklevel + 1),
            )
            self.runtime.check_shadow(self, op)

    def ternary_op(
        self, op, src1, src2, src3, where, args, stacklevel, callsite=None
    ):
        if where is not True:
            # Haven't seen any cases where this is needed yet
            raise NotImplementedError(
                "need support for non-trivial where for ternary op"
            )
        rhs1_array = self.runtime.to_deferred_array(
            src1, stacklevel=(stacklevel + 1)
        )
        rhs2_array = self.runtime.to_deferred_array(
            src2, stacklevel=(stacklevel + 1)
        )
        rhs3_array = self.runtime.to_deferred_array(
            src3, stacklevel=(stacklevel + 1)
        )
        lhs_array = self
        rhs1 = rhs1_array.base
        rhs2 = rhs2_array.base
        rhs3 = rhs3_array.base
        if lhs_array.size == 1:
            task = Task(
                self.runtime.get_ternary_task_id(
                    op, lhs_array.dtype, scalar=True
                ),
                mapper=self.runtime.mapper_id,
            )
            if args is not None:
                self.add_arguments(task, args)
            task.add_future(rhs1)
            task.add_future(rhs2)
            task.add_future(rhs3)
            result = self.runtime.dispatch(task)
            lhs_array.base = result
        else:
            # Normal/broadcast version of this task
            result = lhs_array.base
            # Compute our transforms
<<<<<<< HEAD
            (
                transform1,
                offset1,
                proj1_id,
                mapping_tag1,
            ) = self.runtime.compute_broadcast_transform(lhs_array, rhs1_array)
            (
                transform2,
                offset2,
                proj2_id,
                mapping_tag2,
            ) = self.runtime.compute_broadcast_transform(lhs_array, rhs2_array)
            (
                transform3,
                offset3,
                proj3_id,
                mapping_tag3,
            ) = self.runtime.compute_broadcast_transform(lhs_array, rhs3_array)
=======
            if rhs1_array.size > 1 and rhs1_array.shape != lhs_array.shape:
                (
                    transform1,
                    offset1,
                    proj1_id,
                ) = self.runtime.compute_broadcast_transform(
                    lhs_array.shape, rhs1_array.shape
                )
                mapping_tag1 = (
                    NumPyMappingTag.NO_MEMOIZE_TAG if proj1_id > 0 else 0
                )
            else:
                transform1 = None
                offset1 = None
                proj1_id = 0
                mapping_tag1 = 0
            if rhs2_array.size > 1 and rhs2_array.shape != lhs_array.shape:
                (
                    transform2,
                    offset2,
                    proj2_id,
                ) = self.runtime.compute_broadcast_transform(
                    lhs_array.shape, rhs2_array.shape
                )
                mapping_tag2 = (
                    NumPyMappingTag.NO_MEMOIZE_TAG if proj2_id > 0 else 0
                )
            else:
                transform2 = None
                offset2 = None
                proj2_id = 0
                mapping_tag2 = 0
            if rhs3_array.size > 1 and rhs3_array.shape != lhs_array.shape:
                (
                    transform3,
                    offset3,
                    proj3_id,
                ) = self.runtime.compute_broadcast_transform(
                    lhs_array.shape, rhs3_array.shape
                )
                mapping_tag3 = (
                    NumPyMappingTag.NO_MEMOIZE_TAG if proj3_id > 0 else 0
                )
            else:
                transform3 = None
                offset3 = None
                proj3_id = 0
                mapping_tag3 = 0
>>>>>>> 9f548777
            # Compute our launch space
            launch_space = result.compute_parallel_launch_space()
            # Scalar should have been handled above
            assert (
                not isinstance(rhs1, Future)
                or not isinstance(rhs2, Future)
                or not isinstance(rhs3, Future)
            )
            has_future = (
                isinstance(rhs1, Future)
                or isinstance(rhs2, Future)
                or isinstance(rhs3, Future)
            )
            argbuf = BufferBuilder()
            if launch_space is not None:
                (
                    result_part,
                    shardfn,
                    shardsp,
                ) = result.find_or_create_key_partition()
                self.pack_shape(
                    argbuf, lhs_array.shape, result_part.tile_shape, 0
                )
            else:
                self.pack_shape(argbuf, lhs_array.shape)
            argbuf.pack_accessor(result.field.field_id, result.transform)
            if not isinstance(rhs1, Future):
                if has_future:
                    argbuf.pack_bool(False)  # Not a future
                self.pack_transform_accessor(argbuf, rhs1, transform1)
            else:
                argbuf.pack_bool(True)  # Is a future
            if not isinstance(rhs2, Future):
                if has_future:
                    argbuf.pack_bool(False)  # Not a future
                self.pack_transform_accessor(argbuf, rhs2, transform2)
            else:
                argbuf.pack_bool(True)  # Is a future
            if not isinstance(rhs3, Future):
                if has_future:
                    argbuf.pack_bool(False)
                self.pack_transform_accessor(argbuf, rhs3, transform3)
            else:
                argbuf.pack_bool(True)  # Is a future
            if launch_space is not None:
                # Index task launch case
                # Helper method for adding read requirements
                def add_read_requirement(
                    task, array, region, proj, trans, offset, tag
                ):
                    if isinstance(region, Future):
                        task.add_future(region)
                    else:
                        part = region.find_or_create_congruent_partition(
                            result_part, trans, offset
                        )
                        task.add_read_requirement(
                            part, region.field.field_id, proj, tag=tag
                        )

                task = IndexTask(
                    self.runtime.get_ternary_task_id(
                        op,
                        lhs_array.dtype,
                        variant_code=NumPyVariantCode.BROADCAST
                        if has_future
                        else NumPyVariantCode.NORMAL,
                    ),
                    Rect(launch_space),
                    self.runtime.empty_argmap,
                    argbuf.get_string(),
                    argbuf.get_size(),
                    mapper=self.runtime.mapper_id,
                    tag=shardfn,
                )
                if shardsp is not None:
                    task.set_sharding_space(shardsp)
                # result_part is computed above
                assert len(launch_space) == lhs_array.ndim
                task.add_write_requirement(
                    result_part,
                    result.field.field_id,
                    0,
                    tag=NumPyMappingTag.KEY_REGION_TAG,
                )
                add_read_requirement(
                    task,
                    rhs1_array,
                    rhs1,
                    proj1_id,
                    transform1,
                    offset1,
                    mapping_tag1,
                )
                add_read_requirement(
                    task,
                    rhs2_array,
                    rhs2,
                    proj2_id,
                    transform2,
                    offset2,
                    mapping_tag2,
                )
                add_read_requirement(
                    task,
                    rhs3_array,
                    rhs3,
                    proj3_id,
                    transform3,
                    offset3,
                    mapping_tag3,
                )
                if args is not None:
                    self.add_arguments(task, args)
                self.runtime.dispatch(task)
            else:
                # Single task launch case
                # Helper method for adding read requirements
                def add_read_requirement(task, region, tag):
                    if isinstance(region, Future):
                        task.add_future(region)
                    else:
                        task.add_read_requirement(
                            region.region, region.field.field_id, tag=tag
                        )

                shardpt, shardfn, shardsp = result.find_point_sharding()
                task = Task(
                    self.runtime.get_ternary_task_id(
                        op,
                        lhs_array.dtype,
                        variant_code=NumPyVariantCode.BROADCAST
                        if has_future
                        else NumPyVariantCode.NORMAL,
                    ),
                    argbuf.get_string(),
                    argbuf.get_size(),
                    mapper=self.runtime.mapper_id,
                    tag=shardfn,
                )
                if shardpt is not None:
                    task.set_point(shardpt)
                if shardsp is not None:
                    task.set_sharding_space(shardsp)
                task.add_write_requirement(
                    result.region,
                    result.field.field_id,
                    tag=NumPyMappingTag.KEY_REGION_TAG,
                )
                add_read_requirement(task, rhs1, mapping_tag1)
                add_read_requirement(task, rhs2, mapping_tag2)
                add_read_requirement(task, rhs3, mapping_tag3)
                if args is not None:
                    self.add_arguments(task, args)
                self.runtime.dispatch(task)
        self.runtime.profile_callsite(stacklevel + 1, True, callsite)
        if self.runtime.shadow_debug:
            self.shadow.ternary_op(
                op,
                src1.shadow,
                src2.shadow,
                src3.shadow,
                where if not isinstance(where, NumPyThunk) else where.shadow,
                args,
                stacklevel=(stacklevel + 1),
            )
            self.runtime.check_shadow(self, op)

    # A helper method for attaching arguments
    def add_arguments(self, op, args):
        assert args is not None
        for numpy_array in args:
            assert numpy_array.size == 1
            future = self.runtime.create_future(
                numpy_array.data, numpy_array.nbytes
            )
            op.add_future(future)

    # A helper method for support for 16 bit arithmetic
    def convert_float32_to_float16(self, result, lhs_array, collapse_dim=None):
        dst = lhs_array.base
        launch_space = dst.compute_parallel_launch_space()
        argbuf = BufferBuilder()
        if launch_space is not None:
            dst_part, shardfn, shardsp = dst.find_or_create_key_partition()
            self.pack_shape(argbuf, lhs_array.shape, dst_part.tile_shape, 0)
        else:
            self.pack_shape(argbuf, lhs_array.shape)
        argbuf.pack_accessor(dst.field.field_id, dst.transform)
        if lhs_array.ndim < len(result.shape):
            assert collapse_dim is not None
            assert lhs_array.ndim + 1 == len(result.shape)
            # Construct a transform to use for indexing the additional
            # dimension
            collapse_transform = AffineTransform(
                len(result.shape), lhs_array.ndim, eye=False
            )
            d2 = 0
            for d1 in xrange(len(result.shape)):
                if d1 != collapse_dim:
                    collapse_transform.trans[d1, d2] = 1
                    d2 += 1
            if result.transform is not None:
                argbuf.pack_accessor(
                    result.field.field_id,
                    collapse_transform.compose(result.transform),
                )
            else:
                argbuf.pack_accessor(result.field.field_id, collapse_transform)
        else:
            assert collapse_dim is None
            assert lhs_array.ndim == len(result.shape)
            # Common case when they are the same size
            argbuf.pack_accessor(result.field.field_id, result.transform)
        if launch_space is not None:
            task = IndexTask(
                self.runtime.get_unary_task_id(
                    NumPyOpCode.CONVERT,
                    result_type=lhs_array.dtype,
                    argument_type=np.dtype(np.float32),
                ),
                Rect(launch_space),
                self.runtime.empty_argmap,
                argbuf.get_string(),
                argbuf.get_size(),
                mapper=self.runtime.mapper_id,
                tag=shardfn,
            )
            if shardsp is not None:
                task.set_sharding_space(shardsp)
            task.add_write_requirement(
                dst_part,
                dst.field.field_id,
                0,
                tag=NumPyMappingTag.KEY_REGION_TAG,
            )
            if lhs_array.ndim < len(result.shape):
                # Make a partition with the right number of subregions
                part_shape = ()
                tile_shape = ()
                offsets = ()
                d2 = 0
                for d1 in xrange(len(result.shape)):
                    if d1 != collapse_dim:
                        part_shape += (launch_space[d2],)
                        tile_shape += (dst_part.tile_shape[d2],)
                        offsets += (dst_part.tile_offset[d2],)
                        d2 += 1
                    else:
                        part_shape += (result.shape[d1],)
                        tile_shape += (1,)
                        offsets += (0,)
                result_part = result.find_or_create_partition(
                    part_shape, tile_shape, offsets
                )
                if len(result.shape) == 2:
                    if collapse_dim == 0:
                        result_proj = NumPyProdCode.PROJ_1D_2D_Y
                    else:
                        assert collapse_dim == 1
                        result_proj = NumPyProjCode.PROJ_1D_2D_X
                elif len(result.shape) == 3:
                    if collapse_dim == 0:
                        result_proj = NumPyProjCode.PROJ_2D_3D_YZ
                    elif collapse_dim == 1:
                        result_proj = NumPyProjCode.PROJ_2D_3D_XZ
                    else:
                        assert collapse_dim == 2
                        result_proj = NumPyProjCode.PROJ_2D_3D_XY
                else:
                    raise NotImplementedError(
                        "Need support for 16-bit convert with more dims"
                    )
                result_proj += self.runtime.first_proj_id
                task.add_read_requirement(
                    result_part, result.field.field_id, result_proj
                )
            else:
                result_part = result.find_or_create_congruent_partition(
                    dst_part
                )
                task.add_read_requirement(
                    result_part, result.field.field_id, 0
                )
            self.runtime.dispatch(task)
        else:
            shardpt, shardfn, shardsp = dst.find_point_sharding()
            task = Task(
                self.runtime.get_unary_task_id(
                    NumPyOpCode.CONVERT,
                    result_type=lhs_array.dtype,
                    argument_type=np.dtype(np.float32),
                ),
                argbuf.get_string(),
                argbuf.get_size(),
                mapper=self.runtime.mapper_id,
                tag=shardfn,
            )
            if shardpt is not None:
                task.set_point(shardpt)
            if shardsp is not None:
                task.set_sharding_space(shardsp)
            task.add_write_requirement(dst.region, dst.field.field_id)
            if lhs_array.ndim < len(result.shape):
                # TODO get the right subregion to use
                raise NotImplementedError("Get subview for 16 bit conversion")
            else:
                task.add_read_requirement(result.region, result.field.field_id)
            self.runtime.dispatch(task)

    def pack_shape(
        self, buf, shape, chunk_shape=None, proj=None, pack_dim=True
    ):
        dim = len(shape)
        if pack_dim:
            buf.pack_dimension(dim)
        buf.pack_point(shape)
        if chunk_shape is not None:
            assert proj is not None
            if proj != 0:
                buf.pack_32bit_int(proj - self.runtime.first_proj_id)
            else:
                buf.pack_32bit_int(proj)
            assert len(chunk_shape) == dim
            buf.pack_point(chunk_shape)
        else:
            assert proj is None
            buf.pack_32bit_int(-1)

    @staticmethod
    def compute_strides(shape):
        stride = 1
        result = ()
        for dim in reversed(shape):
            result = (stride,) + result
            stride *= dim
        return result

    @staticmethod
    def pack_transform_accessor(argbuf, region, transform):
        if transform is not None:
            if region.transform:
                transform = transform.compose(region.transform)
            argbuf.pack_accessor(region.field.field_id, transform)
        else:
            argbuf.pack_accessor(region.field.field_id, region.transform)<|MERGE_RESOLUTION|>--- conflicted
+++ resolved
@@ -3467,7 +3467,6 @@
             future = self.runtime.dispatch(task)
             # See if the output is also a scalar or not
             if lhs_array.size > 1:
-<<<<<<< HEAD
                 # Output is not a scalar so do a fill broadcast
                 result = lhs_array.base
                 if launch_space is not None:
@@ -3484,83 +3483,6 @@
                         future,
                         mapper=self.runtime.mapper_id,
                         tag=shardfn,
-=======
-                if where_array is None:
-                    # Output is not a scalar so do a fill broadcast
-                    result = lhs_array.base
-                    if launch_space is not None:
-                        (
-                            lhs_part,
-                            shardfn,
-                            shardsp,
-                        ) = result.find_or_create_key_partition()
-                        fill = IndexFill(
-                            lhs_part,
-                            0,
-                            result.region.get_root(),
-                            result.field.field_id,
-                            future,
-                            mapper=self.runtime.mapper_id,
-                            tag=shardfn,
-                        )
-                        if shardsp is not None:
-                            fill.set_sharding_space(shardsp)
-                    else:
-                        (
-                            shardpt,
-                            shardfn,
-                            shardsp,
-                        ) = result.find_point_sharding()
-                        fill = Fill(
-                            result.region,
-                            result.region.get_root(),
-                            result.field.field_id,
-                            future,
-                            mapper=self.runtime.mapper_id,
-                            tag=shardfn,
-                        )
-                        if shardpt is not None:
-                            fill.set_point(shardpt)
-                        if shardsp is not None:
-                            fill.set_sharding_space(shardsp)
-                    self.runtime.dispatch(fill)
-                else:
-                    # Case where we have a non-trivial where array
-                    result = lhs_array.base
-                    where = where_array.base
-                    assert result is not where
-                    # Only write the results where the where_array is True
-                    argbuf = BufferBuilder()
-                    if launch_space is not None:
-                        (
-                            result_part,
-                            shardfn,
-                            shardsp,
-                        ) = result.find_or_create_key_partition()
-                        self.pack_shape(
-                            argbuf, self.shape, result_part.tile_shape, 0
-                        )
-                        (
-                            where_transform,
-                            where_offset,
-                            where_proj,
-                        ) = self.runtime.compute_broadcast_transform(
-                            lhs_array.shape, where_array.shape
-                        )
-                        where_tag = (
-                            NumPyMappingTag.NO_MEMOIZE_TAG
-                            if where_proj > 0
-                            else 0
-                        )
-                    else:
-                        self.pack_shape(argbuf, self.shape)
-                        where_transform = None
-                        where_offset = None
-                        where_proj = None
-                        where_tag = 0
-                    argbuf.pack_accessor(
-                        result.field.field_id, result.transform
->>>>>>> 9f548777
                     )
                     if shardsp is not None:
                         fill.set_sharding_space(shardsp)
@@ -3591,49 +3513,14 @@
             # Normal/broadcast version of this operation
             result = lhs_array.base
             # Compute a transform if we need one
-<<<<<<< HEAD
             (
                 transform,
                 offset,
                 proj_id,
                 mapping_tag,
-            ) = self.runtime.compute_broadcast_transform(lhs_array, rhs_array)
-=======
-            if rhs_array.shape != lhs_array.shape:
-                (
-                    transform,
-                    offset,
-                    proj_id,
-                ) = self.runtime.compute_broadcast_transform(
-                    lhs_array.shape, rhs_array.shape
-                )
-                mapping_tag = (
-                    NumPyMappingTag.NO_MEMOIZE_TAG if proj_id > 0 else 0
-                )
-            else:
-                transform = None
-                offset = None
-                proj_id = 0
-                mapping_tag = 0
-            # Compute a transform for our where array if we need one
-            if where_array is not None:
-                if where_array.shape != lhs_array.shape:
-                    (
-                        where_transform,
-                        where_offset,
-                        where_proj,
-                    ) = self.runtime.compute_broadcast_transform(
-                        lhs_array.shape, where_array.shape
-                    )
-                    where_tag = (
-                        NumPyMappingTag.NO_MEMOIZE_TAG if where_proj > 0 else 0
-                    )
-                else:
-                    where_transform = None
-                    where_offset = None
-                    where_proj = 0
-                    where_tag = 0
->>>>>>> 9f548777
+            ) = self.runtime.compute_broadcast_transform(
+                lhs_array.shape, rhs_array.shape
+            )
             argbuf = BufferBuilder()
             assert lhs_array.ndim >= rhs_array.ndim
             if launch_space is not None:
@@ -3847,29 +3734,6 @@
             else:
                 self.pack_shape(argbuf, rhs_array.shape)
             argbuf.pack_accessor(rhs.field.field_id, rhs.transform)
-<<<<<<< HEAD
-=======
-            if where_array is not None:
-                if where_array.shape != rhs_array.shape:
-                    (
-                        where_transform,
-                        where_offset,
-                        where_proj,
-                    ) = self.runtime.compute_broadcast_transform(
-                        rhs_array.shape, where_array.shape
-                    )
-                    where_tag = (
-                        NumPyMappingTag.NO_MEMOIZE_TAG if where_proj > 0 else 0
-                    )
-                else:
-                    where_transform = None
-                    where_offset = None
-                    where_proj = 0
-                    where_tag = 0
-                self.pack_transform_accessor(
-                    argbuf, rhs_array, where_array, where, where_transform
-                )
->>>>>>> 9f548777
             if launch_space is not None:
                 task = IndexTask(
                     self.runtime.get_unary_task_id(
@@ -3970,36 +3834,6 @@
             transform, proj_id = self.runtime.get_reduction_transform(
                 rhs_array.shape, lhs_array.shape, axes
             )
-<<<<<<< HEAD
-=======
-            # Compose the reduction transform with the result transform
-            assert transform.ndim == 2
-            assert transform.shape[0] == lhs_array.ndim
-            assert transform.shape[1] == rhs_array.ndim
-            affine_transform = AffineTransform(
-                lhs_array.ndim, rhs_array.ndim, False
-            )
-            affine_transform.trans = transform
-            # If we have a where array then compute its transform here too
-            # Note we only need the where array on the first axis
-            if where_array is not None:
-                if where_array.shape != rhs_array.shape:
-                    (
-                        where_transform,
-                        where_offset,
-                        where_proj,
-                    ) = self.runtime.compute_broadcast_transform(
-                        rhs_array.shape, where_array.shape
-                    )
-                    where_tag = (
-                        NumPyMappingTag.NO_MEMOIZE_TAG if where_proj > 0 else 0
-                    )
-                else:
-                    where_transform = None
-                    where_offset = None
-                    where_proj = 0
-                    where_tag = 0
->>>>>>> 9f548777
             # Compute the launch space
             launch_space = rhs.compute_parallel_launch_space()
             # Then we launch the reduction task(s)
@@ -4620,7 +4454,6 @@
                         mapper=self.runtime.mapper_id,
                         tag=shardfn,
                     )
-<<<<<<< HEAD
                     if shardsp is not None:
                         fill.set_sharding_space(shardsp)
                 else:
@@ -4636,39 +4469,6 @@
                         future,
                         mapper=self.runtime.mapper_id,
                         tag=shardfn,
-=======
-                    if launch_space is not None:
-                        (
-                            result_part,
-                            shardfn,
-                            shardsp,
-                        ) = result.find_or_create_key_partition()
-                        self.pack_shape(
-                            argbuf, self.shape, result_part.tile_shape, 0
-                        )
-                    else:
-                        self.pack_shape(argbuf, self.shape)
-                    if where_array.shape != lhs_array.shape:
-                        (
-                            where_transform,
-                            where_offset,
-                            where_proj,
-                        ) = self.runtime.compute_broadcast_transform(
-                            lhs_array.shape, where_array.shape
-                        )
-                        where_tag = (
-                            NumPyMappingTag.NO_MEMOIZE_TAG
-                            if where_proj > 0
-                            else 0
-                        )
-                    else:
-                        where_transform = None
-                        where_offset = None
-                        where_proj = 0
-                        where_tag = 0
-                    self.pack_transform_accessor(
-                        argbuf, lhs_array, where_array, where, where_transform
->>>>>>> 9f548777
                     )
                     if shardpt is not None:
                         fill.set_point(shardpt)
@@ -4704,72 +4504,24 @@
                 launch_space = result.compute_parallel_launch_space()
                 key_array = result
             # Compute our transforms
-<<<<<<< HEAD
             (
                 transform1,
                 offset1,
                 proj1_id,
                 mapping_tag1,
-            ) = self.runtime.compute_broadcast_transform(lhs_array, rhs1_array)
+            ) = self.runtime.compute_broadcast_transform(
+                lhs_array.shape, rhs1_array.shape
+            )
 
             (
                 transform2,
                 offset2,
                 proj2_id,
                 mapping_tag2,
-            ) = self.runtime.compute_broadcast_transform(lhs_array, rhs2_array)
-
-=======
-            if rhs1_array.size > 1 and rhs1_array.shape != lhs_array.shape:
-                (
-                    transform1,
-                    offset1,
-                    proj1_id,
-                ) = self.runtime.compute_broadcast_transform(
-                    lhs_array.shape, rhs1_array.shape
-                )
-                mapping_tag1 = (
-                    NumPyMappingTag.NO_MEMOIZE_TAG if proj1_id > 0 else 0
-                )
-            else:
-                transform1 = None
-                offset1 = None
-                proj1_id = 0
-                mapping_tag1 = 0
-            if rhs2_array.size > 1 and rhs2_array.shape != lhs_array.shape:
-                (
-                    transform2,
-                    offset2,
-                    proj2_id,
-                ) = self.runtime.compute_broadcast_transform(
-                    lhs_array.shape, rhs2_array.shape
-                )
-                mapping_tag2 = (
-                    NumPyMappingTag.NO_MEMOIZE_TAG if proj2_id > 0 else 0
-                )
-            else:
-                transform2 = None
-                offset2 = None
-                proj2_id = 0
-                mapping_tag2 = 0
-            if where_array is not None:
-                if where_array.shape != lhs_array.shape:
-                    (
-                        where_transform,
-                        where_offset,
-                        where_proj,
-                    ) = self.runtime.compute_broadcast_transform(
-                        lhs_array.shape, where_array.shape
-                    )
-                    where_tag = (
-                        NumPyMappingTag.NO_MEMOIZE_TAG if where_proj > 0 else 0
-                    )
-                else:
-                    where_transform = None
-                    where_offset = None
-                    where_proj = 0
-                    where_tag = 0
->>>>>>> 9f548777
+            ) = self.runtime.compute_broadcast_transform(
+                lhs_array.shape, rhs2_array.shape
+            )
+
             # Scalar should have been handled above
             rhs1_future = isinstance(rhs1, Future)
             rhs2_future = isinstance(rhs2, Future)
@@ -4934,53 +4686,22 @@
             assert not isinstance(rhs1, Future) or not isinstance(rhs2, Future)
             has_future = isinstance(rhs1, Future) or isinstance(rhs2, Future)
             # Compute our transforms
-<<<<<<< HEAD
             (
                 transform1,
                 offset1,
                 proj1_id,
                 mapping_tag1,
-            ) = self.runtime.compute_broadcast_transform(lhs_array, rhs1_array)
+            ) = self.runtime.compute_broadcast_transform(
+                lhs_array.shape, rhs1_array.shape
+            )
             (
                 transform2,
                 offset2,
                 proj2_id,
                 mapping_tag2,
-            ) = self.runtime.compute_broadcast_transform(lhs_array, rhs2_array)
-=======
-            if rhs1_array.size > 1 and rhs1_array.shape != lhs_array.shape:
-                (
-                    transform1,
-                    offset1,
-                    proj1_id,
-                ) = self.runtime.compute_broadcast_transform(
-                    lhs_array.shape, rhs1_array.shape
-                )
-                mapping_tag1 = (
-                    NumPyMappingTag.NO_MEMOIZE_TAG if proj1_id > 0 else 0
-                )
-            else:
-                transform1 = None
-                offset1 = None
-                proj1_id = 0
-                mapping_tag1 = NumPyMappingTag.KEY_REGION_TAG
-            if rhs2_array.size > 1 and rhs2_array.shape != lhs_array.shape:
-                (
-                    transform2,
-                    offset2,
-                    proj2_id,
-                ) = self.runtime.compute_broadcast_transform(
-                    lhs_array.shape, rhs2_array.shape
-                )
-                mapping_tag2 = (
-                    NumPyMappingTag.NO_MEMOIZE_TAG if proj2_id > 0 else 0
-                )
-            else:
-                transform2 = None
-                offset2 = None
-                proj2_id = 0
-                mapping_tag2 = NumPyMappingTag.KEY_REGION_TAG
->>>>>>> 9f548777
+            ) = self.runtime.compute_broadcast_transform(
+                lhs_array.shape, rhs2_array.shape
+            )
             # Compute our launch space
             launch_space = self.runtime.compute_parallel_launch_space_by_shape(
                 broadcast
@@ -5235,75 +4956,30 @@
             # Normal/broadcast version of this task
             result = lhs_array.base
             # Compute our transforms
-<<<<<<< HEAD
             (
                 transform1,
                 offset1,
                 proj1_id,
                 mapping_tag1,
-            ) = self.runtime.compute_broadcast_transform(lhs_array, rhs1_array)
+            ) = self.runtime.compute_broadcast_transform(
+                lhs_array.shape, rhs1_array.shape
+            )
             (
                 transform2,
                 offset2,
                 proj2_id,
                 mapping_tag2,
-            ) = self.runtime.compute_broadcast_transform(lhs_array, rhs2_array)
+            ) = self.runtime.compute_broadcast_transform(
+                lhs_array.shape, rhs2_array.shape
+            )
             (
                 transform3,
                 offset3,
                 proj3_id,
                 mapping_tag3,
-            ) = self.runtime.compute_broadcast_transform(lhs_array, rhs3_array)
-=======
-            if rhs1_array.size > 1 and rhs1_array.shape != lhs_array.shape:
-                (
-                    transform1,
-                    offset1,
-                    proj1_id,
-                ) = self.runtime.compute_broadcast_transform(
-                    lhs_array.shape, rhs1_array.shape
-                )
-                mapping_tag1 = (
-                    NumPyMappingTag.NO_MEMOIZE_TAG if proj1_id > 0 else 0
-                )
-            else:
-                transform1 = None
-                offset1 = None
-                proj1_id = 0
-                mapping_tag1 = 0
-            if rhs2_array.size > 1 and rhs2_array.shape != lhs_array.shape:
-                (
-                    transform2,
-                    offset2,
-                    proj2_id,
-                ) = self.runtime.compute_broadcast_transform(
-                    lhs_array.shape, rhs2_array.shape
-                )
-                mapping_tag2 = (
-                    NumPyMappingTag.NO_MEMOIZE_TAG if proj2_id > 0 else 0
-                )
-            else:
-                transform2 = None
-                offset2 = None
-                proj2_id = 0
-                mapping_tag2 = 0
-            if rhs3_array.size > 1 and rhs3_array.shape != lhs_array.shape:
-                (
-                    transform3,
-                    offset3,
-                    proj3_id,
-                ) = self.runtime.compute_broadcast_transform(
-                    lhs_array.shape, rhs3_array.shape
-                )
-                mapping_tag3 = (
-                    NumPyMappingTag.NO_MEMOIZE_TAG if proj3_id > 0 else 0
-                )
-            else:
-                transform3 = None
-                offset3 = None
-                proj3_id = 0
-                mapping_tag3 = 0
->>>>>>> 9f548777
+            ) = self.runtime.compute_broadcast_transform(
+                lhs_array.shape, rhs3_array.shape
+            )
             # Compute our launch space
             launch_space = result.compute_parallel_launch_space()
             # Scalar should have been handled above
